--- conflicted
+++ resolved
@@ -34,12 +34,7 @@
         algorithms = ["test"]
 
         dataframe = ml.summarize_networks(file_paths)
-<<<<<<< HEAD
         ml.pca(dataframe, OUT_DIR + 'pca.png', OUT_DIR + 'pca-variance.txt', output_coordinates, kde=True, remove_empty_pathways=True)
-=======
-        ml.pca(dataframe, OUT_DIR + "pca.png", OUT_DIR + "pca-variance.txt", str(output_coordinates),
-               kernel_density=True, remove_empty_pathways=True)
->>>>>>> 8443dbb9
 
         pathway = Evaluation.pca_chosen_pathway([output_coordinates], SUMMARY_FILE, INPUT_DIR)
         Evaluation.precision_and_recall(pathway, GS_NODE_TABLE, algorithms, str(output_file), str(output_png))
@@ -50,27 +45,16 @@
         assert chosen.equals(expected)
         assert output_png.exists()
 
-<<<<<<< HEAD
     def test_precision_recall_pca_chosen_pathway_not_provided(self):
         output_file = OUT_DIR +"test-pr-per-pathway-pca-chosen-not-provided.txt"
         output_png = Path(OUT_DIR + "test-pr-per-pathway-pca-chosen-not-provided.png")
-=======
-    def test_precision_recall_pca_chosen_pathway_empty(self):
-        output_file = Path(OUT_DIR + "test-pr-per-pathway-pca-chosen-empty.txt")
-        output_file.unlink(missing_ok=True)
-        output_png = Path(OUT_DIR + "test-pr-per-pathway-pca-chosen-empty.png")
->>>>>>> 8443dbb9
         output_png.unlink(missing_ok=True)
 
         algorithms = ["test"]
         Evaluation.precision_and_recall([], GS_NODE_TABLE, algorithms, str(output_file), str(output_png))
 
         chosen = pd.read_csv(output_file, sep="\t", header=0).round(8)
-<<<<<<< HEAD
         expected = pd.read_csv(EXPECT_DIR + 'expected-pr-per-pathway-pca-chosen-not-provided.txt', sep="\t",  header=0).round(8)
-=======
-        expected = pd.read_csv(EXPECT_DIR + "expected-pr-per-pathway-pca-chosen-empty.txt", sep="\t",  header=0).round(8)
->>>>>>> 8443dbb9
 
         assert chosen.equals(expected)
         assert output_png.exists()
