import pickle

import numpy as np
import pytest

import spras.config as config


# Set up a dummy config for testing. For now, only include things that MUST exist in the dict
# in order for the config init to complete. To test particular parts of the config initialization,
# individual values of the dict can be changed and the whole initialization can be re-run.
def get_test_config():
    test_raw_config = {
        "container_framework": "singularity",
        "container_registry": {
            "base_url": "docker.io",
            "owner": "reedcompbio",
        },
        "hash_length": 7,
        "reconstruction_settings": {
            "locations": {
                "reconstruction_dir": "my_dir"
            }
        },
        "datasets": [{"label": "alg1"}, {"label": "alg2"}],
        "gold_standards": [{"label": "gs1", "dataset_labels": []}],
        "algorithms": [
            {"params": ["param2", "param2"]},
            {
                "name": "strings",
                "params": {
                    "include": True,
                    "run1": {"test": "str1", "test2": ["str2", "str3"]}
                }
            },
            {
                "name": "numbersAndBools",
                "params": {
                    "include": True,
                    "run1": {"a": 1, "b": [float(2.0), 3], "c": [4], "d": float(5.6), "f": False}
                }
            },
            {
                "name": "singleton_int64_with_array",
                "params": {
                    "include": True,
                    "run1": {"test": np.int64(1), "test2": [2, 3]}
                }
            },
            {
                "name": "singleton_string_np_linspace",
                "params": {
                    "include": True,
                    "run1": {"test": "str1", "test2": "np.linspace(0,5,2)"}
                }
            },
            {
                "name": "str_array_np_logspace",
                "params": {
                    "include": True,
                    "run1": {"test": ["a", "b"], "test2": "np.logspace(1,1)"}
                }
            },
            {
                "name": "int64artifact",
                "params": {
                    "include": True,
                    "run1": {"test": "np.arange(5,6)", "test2": [2, 3]}
                }
            },
            {
                "name": "boolArrTest",
                "params": {
                    "include": True,
                    "run1": {"flags": [True, False], "range": "range(1, 3)"}
                }
            }
        ],
        "analysis": {
            "summary": {
                "include": False
            },
            "ml": {
                "include": False,
                "aggregate_per_algorithm": False,
<<<<<<< HEAD
=======
                "kernel_density": True # TODO update the coupling of ml and eval tests (https://github.com/Reed-CompBio/spras/issues/331)
>>>>>>> 8443dbb9
            },
            "cytoscape": {
                "include": False
            },
            "evaluation": {
                "include": False,
                "aggregate_per_algorithm": False
            },
        },
    }

    return test_raw_config

def value_test_util(name: str, configurations: list):
    assert name in config.config.algorithm_params, f"{name} isn't a present algorithm configuration!"

    keys = config.config.algorithm_params[name]
    values = [config.config.algorithm_params[name][key] for key in keys]

    # https://stackoverflow.com/a/50486270/7589775
    # Note: We use pickle as we also compare dictionaries in these two sets - some kind of consistent total ordering
    # is required for the tests to consistently pass when comparing them to `configurations`.
    set_values = set(tuple(sorted(d.items())) for d in sorted(values, key=lambda x: pickle.dumps(x, protocol=3)))
    set_configurations = set(tuple(sorted(d.items())) for d in sorted(configurations, key=lambda x: pickle.dumps(x, protocol=3)))

    if set_values != set_configurations:
        print(f'Got: {set_values}')
        print(f'Expected: {set_configurations}')
        assert set_values == set_configurations

class TestConfig:
    """
    Tests various parts of the configuration mechanism
    """
    def test_config_hash_length(self):
        # Initialize the configuration
        test_config = get_test_config()
        config.init_global(test_config)
        assert (config.config.hash_length == 7)

        test_config["hash_length"] = ""
        config.init_global(test_config)
        assert (config.config.hash_length == config.DEFAULT_HASH_LENGTH)

        # Initialize the configuration
        test_config["hash_length"] = "12"
        config.init_global(test_config)
        assert (config.config.hash_length == 12)

    def test_config_container_framework_normalization(self):
        # Test singularity
        test_config = get_test_config()

        test_config["container_framework"] = "singularity"
        config.init_global(test_config)
        assert (config.config.container_framework == "singularity")

        # Test singularity with capitalization
        test_config["container_framework"] = "Singularity"
        config.init_global(test_config)
        assert (config.config.container_framework == "singularity")

        # Test docker
        test_config["container_framework"] = "docker"
        config.init_global(test_config)
        assert (config.config.container_framework == "docker")

        # Test docker with capitalization
        test_config["container_framework"] = "Docker"
        config.init_global(test_config)
        assert (config.config.container_framework == "docker")

        # Test unknown framework
        test_config["container_framework"] = "badFramework"
        with pytest.raises(ValueError):
            config.init_global(test_config)

    def test_config_container_registry(self):
        test_config = get_test_config()
        test_config["container_registry"]["base_url"] = "docker.io"
        test_config["container_registry"]["owner"] = "reedcompbio"
        config.init_global(test_config)
        assert (config.config.container_prefix == "docker.io/reedcompbio")

        test_config["container_registry"]["base_url"] = "another.repo"
        test_config["container_registry"]["owner"] = "different-owner"
        config.init_global(test_config)
        assert (config.config.container_prefix == "another.repo/different-owner")

        test_config["container_registry"]["base_url"] = ""
        test_config["container_registry"]["owner"] = ""
        config.init_global(test_config)
        assert (config.config.container_prefix == config.DEFAULT_CONTAINER_PREFIX)

    def test_error_dataset_label(self):
        test_config = get_test_config()
        error_test_dicts = [{"label": "test$"}, {"label": "@test'"}, {"label": "[test]"}, {"label": "test-test"},
                            {"label": "✉"}]

        for test_dict in error_test_dicts:
            test_config["datasets"] = [test_dict]
            with pytest.raises(ValueError):  # raises error if any chars other than letters, numbers, or underscores are in dataset label
                config.init_global(test_config)

    def test_correct_dataset_label(self):
        test_config = get_test_config()
        correct_test_dicts = [{"label": "test"},  {"label": "123"}, {"label": "test123"}, {"label": "123test"}, {"label": "_"},
                              {"label": "test_test"}, {"label": "_test"}, {"label": "test_"}]

        for test_dict in correct_test_dicts:
            test_config["datasets"] = [test_dict]
            config.init_global(test_config)  # no error should be raised

    def test_error_gs_label(self):
        test_config = get_test_config()
        error_labels = ["test$", "@test'"]

        for test_label in error_labels:
            test_config["gold_standards"][0]["label"] = test_label
            with pytest.raises(ValueError):  # raises error if any chars other than letters, numbers, or underscores are in gs label
                config.init_global(test_config)

    def test_error_gs_dataset_mismatch(self):
        test_config = get_test_config()
        test_config["gold_standards"] = [{"label": "gs1", "dataset_labels": ["mismatch"]}]

        with pytest.raises(ValueError):
            config.init_global(test_config)

    def test_config_values(self):
        test_config = get_test_config()
        config.init_global(test_config)

        value_test_util('strings', [{'test': "str1", 'test2': "str2"}, {'test': 'str1', 'test2': 'str3'}])
        value_test_util('numbersAndBools', [{'a': 1, 'b': float(2.0), 'c': 4, 'd': 5.6, 'f': False}, {'a': 1, 'b': 3, 'c': 4, 'd': 5.6, 'f': False}])

        value_test_util('singleton_int64_with_array', [{'test': 1, 'test2': 2}, {'test': 1, 'test2': 3}])
        value_test_util('singleton_string_np_linspace', [{'test': "str1", 'test2': 5.0}, {'test': "str1", 'test2': 0.0}])
        value_test_util('str_array_np_logspace', [{'test': "a", 'test2': 10}] * 10 + [{'test': "b", 'test2': 10}] * 10)

        value_test_util('int64artifact', [{'test': 5, 'test2': 2}, {'test': 5, 'test2': 3}])

        value_test_util('boolArrTest', [{'flags': True, 'range': 1}, {'flags': False, 'range': 2},
                                     {'flags': False, 'range': 1}, {'flags': True, 'range': 2}])

    @pytest.mark.parametrize("ml_include, eval_include, expected_ml, expected_eval", [
        (True, True, True, True),
        (True, False, True, False),
        (False, True, False, False),
        (False, False, False, False)
    ])
    def test_eval_ml_coupling(self, ml_include, eval_include, expected_ml, expected_eval):
        test_config = get_test_config()
        test_config["analysis"]["ml"]["include"] = ml_include
        test_config["analysis"]["evaluation"]["include"] = eval_include
        config.init_global(test_config)

        assert config.config.analysis_include_ml == expected_ml
        assert config.config.analysis_include_evaluation == expected_eval

    @pytest.mark.parametrize("ml_include, ml_agg_include, expected_ml, expected_ml_agg", [
        (True, True, True, True),
        (True, False, True, False),
        (False, True, False, False),
        (False, False, False, False)
    ])
    def test_ml_agg_algo_coupling(self, ml_include, ml_agg_include, expected_ml, expected_ml_agg):
        test_config = get_test_config()
        test_config["analysis"]["ml"]["include"] = ml_include
        test_config["analysis"]["ml"]["aggregate_per_algorithm"] = ml_agg_include
        config.init_global(test_config)

        assert config.config.analysis_include_ml == expected_ml
        assert config.config.analysis_include_ml_aggregate_algo == expected_ml_agg

    @pytest.mark.parametrize("eval_include, agg_algo, expected_eval, expected_agg_algo", [
        (True, True, True, True),
        (True, False, True, False),
        (False, True, False, False),
        (False, False, False, False),
    ])
    def test_eval_agg_algo_coupling(self, eval_include, agg_algo, expected_eval, expected_agg_algo):
        test_config = get_test_config()
        test_config["analysis"]["ml"]["include"] = True
        test_config["analysis"]["ml"]["aggregate_per_algorithm"] = True

        test_config["analysis"]["evaluation"]["include"] = eval_include
        test_config["analysis"]["evaluation"]["aggregate_per_algorithm"] = agg_algo

        config.init_global(test_config)

        assert config.config.analysis_include_evaluation == expected_eval
        assert config.config.analysis_include_evaluation_aggregate_algo == expected_agg_algo

    @pytest.mark.parametrize("ml_include, ml_agg, eval_include, eval_agg, expected_ml, expected_ml_agg, expected_eval, expected_eval_agg", [
        (False, True,  True,  True,  False, False, False, False),
        (True,  False, True,  True,  True,  False, True,  False),
        (False, False, True,  True,  False, False, False, False),
        (True,  True,  True,  True,  True,  True,  True,  True),
        (True,  False, False, False, True,  False, False, False),
    ])
    def test_eval_ml_agg_algo_coupling(self, ml_include, ml_agg, eval_include, eval_agg, expected_ml, expected_ml_agg,
                                       expected_eval, expected_eval_agg):
        # the value of ml include and ml aggregate_per_algorithm can affect the value of evaluation include and
        # evaluation aggregate_per_algorithm
        test_config = get_test_config()

        test_config["analysis"]["ml"]["include"] = ml_include
        test_config["analysis"]["ml"]["aggregate_per_algorithm"] = ml_agg
        test_config["analysis"]["evaluation"]["include"] = eval_include
        test_config["analysis"]["evaluation"]["aggregate_per_algorithm"] = eval_agg

        config.init_global(test_config)

        assert config.config.analysis_include_ml == expected_ml
        assert config.config.analysis_include_ml_aggregate_algo == expected_ml_agg
        assert config.config.analysis_include_evaluation == expected_eval
        assert config.config.analysis_include_evaluation_aggregate_algo == expected_eval_agg

    @pytest.mark.parametrize("eval_include, kde, expected_eval, expected_kde", [
        (True, True, True, True),
        (True, False, True, True),
        (False, True, False, True),
        (False, False, False, False),
    ])
    def test_eval_kde_coupling(self, eval_include, kde, expected_eval, expected_kde):
        test_config = get_test_config()
        test_config["analysis"]["ml"]["include"] = True

        test_config["analysis"]["ml"]["kde"] = kde
        test_config["analysis"]["evaluation"]["include"] = eval_include

        config.init_global(test_config)

        assert config.config.analysis_include_evaluation == expected_eval
        assert config.config.pca_params["kde"] == expected_kde<|MERGE_RESOLUTION|>--- conflicted
+++ resolved
@@ -83,10 +83,6 @@
             "ml": {
                 "include": False,
                 "aggregate_per_algorithm": False,
-<<<<<<< HEAD
-=======
-                "kernel_density": True # TODO update the coupling of ml and eval tests (https://github.com/Reed-CompBio/spras/issues/331)
->>>>>>> 8443dbb9
             },
             "cytoscape": {
                 "include": False
