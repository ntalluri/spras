--- conflicted
+++ resolved
@@ -13,10 +13,6 @@
 # the DOMINO output of the network dip.sif and the nodes tnfa_active_genes_file.txt
 # from https://github.com/Shamir-Lab/DOMINO/tree/master/examples
 
-<<<<<<< HEAD
-algorithms = ['mincostflow', 'meo', 'omicsintegrator1', 'omicsintegrator2', 'pathlinker', 'allpairs', 'domino', 'bowtiebuilder']
-
-=======
 algorithms = {
     'mincostflow': {},
     'meo': {},
@@ -25,6 +21,7 @@
     'pathlinker': {},
     'allpairs': {},
     'domino': {},
+    'bowtiebuilder': {},
     'strwr': {
         'threshold': 3,
         'dataset': Dataset({
@@ -46,7 +43,6 @@
         })
     }
 }
->>>>>>> 7a33f0f7
 
 class TestParseOutputs:
     @classmethod
