--- conflicted
+++ resolved
@@ -17,12 +17,9 @@
     'domino': 'network',
     'pathlinker': 'network',
     'allpairs': 'network',
-<<<<<<< HEAD
-    'bowtiebuilder': 'edges'
-=======
+    'bowtiebuilder': 'edges',
     'strwr': 'network',
     'rwr': 'network'
->>>>>>> 7a33f0f7
 }
 
 
