import shutil
from pathlib import Path

import pytest

import spras.config.config as config
from spras.omicsintegrator2 import OmicsIntegrator2

config.init_from_file("config/config.yaml")

TEST_DIR = Path('test', 'OmicsIntegrator2')
<<<<<<< HEAD
OUT_FILE = Path(TEST_DIR, 'output', 'test.tsv')
=======
EDGE_FILE = TEST_DIR / 'input' / 'oi2-edges.txt'
PRIZE_FILE = TEST_DIR / 'input' / 'oi2-prizes.txt'
OUT_FILE = TEST_DIR / 'output' / 'test.tsv'
>>>>>>> a9cff017

EDGE_FILE = TEST_DIR / 'input' / 'simple' / 'oi2-edges.txt'
PRIZE_FILE = TEST_DIR / 'input' / 'simple' / 'oi2-prizes.txt'

class TestOmicsIntegrator2:
    """
    Run Omics Integrator 2 in the Docker image
    """
    def test_oi2_required(self):
        # Only include required arguments
        OUT_FILE.unlink(missing_ok=True)
        OmicsIntegrator2.run(edges=EDGE_FILE,
                             prizes=PRIZE_FILE,
                             output_file=OUT_FILE)
        assert OUT_FILE.exists()

    def test_oi2_some_optional(self):
        # Include optional argument
        OUT_FILE.unlink(missing_ok=True)
        OmicsIntegrator2.run(edges=EDGE_FILE,
                             prizes=PRIZE_FILE,
                             output_file=OUT_FILE,
                             g=0)
        assert OUT_FILE.exists()

    def test_oi2_all_optional(self):
        # Include all optional arguments
        OUT_FILE.unlink(missing_ok=True)
        OmicsIntegrator2.run(edges=EDGE_FILE,
                             prizes=PRIZE_FILE,
                             output_file=OUT_FILE,
                             w=5,
                             b=1,
                             g=3,
                             noise=0.1,
                             noisy_edges=0,
                             random_terminals=0,
                             dummy_mode='terminals',
                             seed=2)
        assert OUT_FILE.exists()

    def test_oi2_missing(self):
        # Test the expected error is raised when required arguments are missing
        with pytest.raises(ValueError):
            # No output_file
            OmicsIntegrator2.run(edges=EDGE_FILE,
                                 prizes=PRIZE_FILE)

    # Only run Singularity test if the binary is available on the system
    # spython is only available on Unix, but do not explicitly skip non-Unix platforms
    @pytest.mark.skipif(not shutil.which('singularity'), reason='Singularity not found on system')
    def test_oi2_singularity(self):
        # Only include required arguments
        OUT_FILE.unlink(missing_ok=True)
        OmicsIntegrator2.run(edges=EDGE_FILE,
                             prizes=PRIZE_FILE,
                             output_file=OUT_FILE,
                             container_framework="singularity")
        assert OUT_FILE.exists()<|MERGE_RESOLUTION|>--- conflicted
+++ resolved
@@ -9,13 +9,9 @@
 config.init_from_file("config/config.yaml")
 
 TEST_DIR = Path('test', 'OmicsIntegrator2')
-<<<<<<< HEAD
-OUT_FILE = Path(TEST_DIR, 'output', 'test.tsv')
-=======
 EDGE_FILE = TEST_DIR / 'input' / 'oi2-edges.txt'
 PRIZE_FILE = TEST_DIR / 'input' / 'oi2-prizes.txt'
 OUT_FILE = TEST_DIR / 'output' / 'test.tsv'
->>>>>>> a9cff017
 
 EDGE_FILE = TEST_DIR / 'input' / 'simple' / 'oi2-edges.txt'
 PRIZE_FILE = TEST_DIR / 'input' / 'simple' / 'oi2-prizes.txt'
