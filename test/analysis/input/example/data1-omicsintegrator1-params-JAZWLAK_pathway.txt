<<<<<<< HEAD
A D 1 U
G H 1 U
G I 1 U
=======
A	D	1
G	H	1
G	I	1
>>>>>>> e67167fc
<|MERGE_RESOLUTION|>--- conflicted
+++ resolved
@@ -1,9 +1,3 @@
-<<<<<<< HEAD
-A D 1 U
-G H 1 U
-G I 1 U
-=======
-A	D	1
-G	H	1
-G	I	1
->>>>>>> e67167fc
+A	D	1	U
+G	H	1	U
+G	I	1	U