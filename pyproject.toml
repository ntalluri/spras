--- conflicted
+++ resolved
@@ -19,21 +19,12 @@
 requires-python = ">=3.11"
 dependencies = [
     "adjusttext==0.7.3",
-<<<<<<< HEAD
-    # A bug was introduced in older versions of snakemake that prevent it from running. Update to fix
-    "snakemake==8.17.0",
-    "docker==5.0.3", # Switched from docker-py to docker because docker-py is not maintained in pypi. This appears to have no effect
-    "matplotlib==3.6",
-    "networkx==2.8",
-    "pandas==1.5",
-    "pydantic==2.11.7",
-    "numpy==1.26.4",
-=======
     "snakemake==9.6.2",
     "docker==7.1.0",
     "matplotlib==3.10.3",
     "networkx==3.5",
     "pandas==2.3.0",
+    "pydantic==2.11.7",
     "numpy==2.3.1",
     "requests==2.32.4",
     "scikit-learn==1.7.0",
@@ -41,7 +32,6 @@
     "spython==0.3.14",
 
     # toolchain deps
->>>>>>> 3c212846
     "pip==22.1",
 ]
 
