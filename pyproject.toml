--- conflicted
+++ resolved
@@ -37,14 +37,9 @@
 [project.optional-dependencies]
 dev = [
    # Only required for development
-<<<<<<< HEAD
-    "pre-commit==2.20",
-    "pytest==8.0",
-    "pytest-split==0.10.0",
-=======
     "pre-commit==4.2.0",
     "pytest==8.4.1",
->>>>>>> be8bc7f8
+    "pytest-split==0.10.0",
 ]
 
 [project.urls]
