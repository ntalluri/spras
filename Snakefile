import os
from spras import runner
import shutil
import yaml
from spras.dataset import Dataset
from spras.evaluation import Evaluation
<<<<<<< HEAD
from spras.analysis import ml, summary, graphspace, cytoscape
import spras.config.config as _config
=======
from spras.analysis import ml, summary, cytoscape
import spras.config as _config
>>>>>>> a5b1a73f

# Snakemake updated the behavior in the 6.5.0 release https://github.com/snakemake/snakemake/pull/1037
# and using the wrong separator prevents Snakemake from matching filenames to the rules that can produce them
SEP = '/'

wildcard_constraints:
    params="params-\w+",
    dataset="\w+"

# Elsewhere we import this as config, but in the Snakefile, the variable config is already populated
# with the parsed config.yaml. This is done by Snakemake, which magically pipes config into this file
# without declaration!
_config.init_global(config)

out_dir = _config.config.out_dir
algorithm_params = _config.config.algorithm_params
algorithm_directed = _config.config.algorithm_directed
pca_params = _config.config.pca_params
hac_params = _config.config.hac_params
FRAMEWORK = _config.config.container_framework

# Return the dataset or gold_standard dictionary from the config file given the label
def get_dataset(_datasets, label):
    return _datasets[label]

algorithms = list(algorithm_params)
algorithms_with_params = [f'{algorithm}-params-{params_hash}' for algorithm, param_combos in algorithm_params.items() for params_hash in param_combos.keys()]
dataset_labels = list(_config.config.datasets.keys())
dataset_gold_standard_pairs = [f"{dataset}-{gs_values['label']}" for gs_values in _config.config.gold_standards.values() for dataset in gs_values['dataset_labels']]

# Get algorithms that are running multiple parameter combinations
def algo_has_mult_param_combos(algo):
    return len(algorithm_params.get(algo, {})) > 1

algorithms_mult_param_combos = [algo for algo in algorithms if algo_has_mult_param_combos(algo)]

# Get the parameter dictionary for the specified
# algorithm and parameter combination hash
def reconstruction_params(algorithm, params_hash):
    index = params_hash.replace('params-', '')
    return algorithm_params[algorithm][index]

# Log the parameter dictionary for this parameter configuration in a yaml file
def write_parameter_log(algorithm, param_label, logfile):
    cur_params_dict = reconstruction_params(algorithm, param_label)

    with open(logfile,'w') as f:
        yaml.safe_dump(cur_params_dict,f)

# Log the dataset contents specified in the config file in a yaml file
def write_dataset_log(dataset, logfile):
    dataset_contents = get_dataset(_config.config.datasets,dataset)

    # safe_dump gives RepresenterError for an OrderedDict
    # config file has to convert the dataset from OrderedDict to dict to avoid this
    with open(logfile,'w') as f:
        yaml.safe_dump(dataset_contents,f)

# Choose the final files expected according to the config file options.
def make_final_input(wildcards):
    final_input = []

    if _config.config.analysis_include_summary:
        # add summary output file for each pathway
        # TODO: reuse in the future once we make summary work for mixed graphs. See https://github.com/Reed-CompBio/spras/issues/128
        # final_input.extend(expand('{out_dir}{sep}{dataset}-{algorithm_params}{sep}summary.txt',out_dir=out_dir,sep=SEP,dataset=dataset_labels,algorithm_params=algorithms_with_params))
        # add table summarizing all pathways for each dataset
        final_input.extend(expand('{out_dir}{sep}{dataset}-pathway-summary.txt',out_dir=out_dir,sep=SEP,dataset=dataset_labels))

    if _config.config.analysis_include_cytoscape:
        final_input.extend(expand('{out_dir}{sep}{dataset}-cytoscape.cys',out_dir=out_dir,sep=SEP,dataset=dataset_labels))

    if _config.config.analysis_include_ml:
        final_input.extend(expand('{out_dir}{sep}{dataset}-ml{sep}pca.png',out_dir=out_dir,sep=SEP,dataset=dataset_labels,algorithm_params=algorithms_with_params))
        final_input.extend(expand('{out_dir}{sep}{dataset}-ml{sep}pca-variance.txt',out_dir=out_dir,sep=SEP,dataset=dataset_labels,algorithm_params=algorithms_with_params))
        final_input.extend(expand('{out_dir}{sep}{dataset}-ml{sep}hac-vertical.png',out_dir=out_dir,sep=SEP,dataset=dataset_labels,algorithm_params=algorithms_with_params))
        final_input.extend(expand('{out_dir}{sep}{dataset}-ml{sep}hac-clusters-vertical.txt',out_dir=out_dir,sep=SEP,dataset=dataset_labels,algorithm_params=algorithms_with_params))
        final_input.extend(expand('{out_dir}{sep}{dataset}-ml{sep}pca-coordinates.txt',out_dir=out_dir,sep=SEP,dataset=dataset_labels,algorithm_params=algorithms_with_params))
        final_input.extend(expand('{out_dir}{sep}{dataset}-ml{sep}hac-horizontal.png',out_dir=out_dir,sep=SEP,dataset=dataset_labels,algorithm_params=algorithms_with_params))
        final_input.extend(expand('{out_dir}{sep}{dataset}-ml{sep}hac-clusters-horizontal.txt',out_dir=out_dir,sep=SEP,dataset=dataset_labels,algorithm_params=algorithms_with_params))
        final_input.extend(expand('{out_dir}{sep}{dataset}-ml{sep}ensemble-pathway.txt',out_dir=out_dir,sep=SEP,dataset=dataset_labels,algorithm_params=algorithms_with_params))
        final_input.extend(expand('{out_dir}{sep}{dataset}-ml{sep}jaccard-matrix.txt',out_dir=out_dir,sep=SEP,dataset=dataset_labels,algorithm_params=algorithms_with_params))
        final_input.extend(expand('{out_dir}{sep}{dataset}-ml{sep}jaccard-heatmap.png',out_dir=out_dir,sep=SEP,dataset=dataset_labels,algorithm_params=algorithms_with_params))
    
    if _config.config.analysis_include_ml_aggregate_algo:
        final_input.extend(expand('{out_dir}{sep}{dataset}-ml{sep}{algorithm}-pca.png',out_dir=out_dir,sep=SEP,dataset=dataset_labels,algorithm=algorithms_mult_param_combos))
        final_input.extend(expand('{out_dir}{sep}{dataset}-ml{sep}{algorithm}-pca-variance.txt',out_dir=out_dir,sep=SEP,dataset=dataset_labels,algorithm=algorithms_mult_param_combos))
        final_input.extend(expand('{out_dir}{sep}{dataset}-ml{sep}{algorithm}-pca-coordinates.txt',out_dir=out_dir,sep=SEP,dataset=dataset_labels,algorithm=algorithms_mult_param_combos))
        final_input.extend(expand('{out_dir}{sep}{dataset}-ml{sep}{algorithm}-hac-vertical.png',out_dir=out_dir,sep=SEP,dataset=dataset_labels,algorithm=algorithms_mult_param_combos))
        final_input.extend(expand('{out_dir}{sep}{dataset}-ml{sep}{algorithm}-hac-clusters-vertical.txt',out_dir=out_dir,sep=SEP,dataset=dataset_labels,algorithm=algorithms_mult_param_combos))
        final_input.extend(expand('{out_dir}{sep}{dataset}-ml{sep}{algorithm}-hac-horizontal.png',out_dir=out_dir,sep=SEP,dataset=dataset_labels,algorithm=algorithms_mult_param_combos))
        final_input.extend(expand('{out_dir}{sep}{dataset}-ml{sep}{algorithm}-hac-clusters-horizontal.txt',out_dir=out_dir,sep=SEP,dataset=dataset_labels,algorithm=algorithms_mult_param_combos))
        final_input.extend(expand('{out_dir}{sep}{dataset}-ml{sep}{algorithm}-ensemble-pathway.txt',out_dir=out_dir,sep=SEP,dataset=dataset_labels,algorithm=algorithms))
        final_input.extend(expand('{out_dir}{sep}{dataset}-ml{sep}{algorithm}-jaccard-matrix.txt',out_dir=out_dir,sep=SEP,dataset=dataset_labels,algorithm=algorithms))
        final_input.extend(expand('{out_dir}{sep}{dataset}-ml{sep}{algorithm}-jaccard-heatmap.png',out_dir=out_dir,sep=SEP,dataset=dataset_labels,algorithm=algorithms))
    
    if _config.config.analysis_include_evaluation:
        final_input.extend(expand('{out_dir}{sep}{dataset_gold_standard_pair}-evaluation.txt',out_dir=out_dir,sep=SEP,dataset_gold_standard_pair=dataset_gold_standard_pairs,algorithm_params=algorithms_with_params))
    
    if len(final_input) == 0:
        # No analysis added yet, so add reconstruction output files if they exist.
        # (if analysis is specified, these should be implicitly run).
        final_input.extend(expand('{out_dir}{sep}{dataset}-{algorithm_params}{sep}pathway.txt', out_dir=out_dir, sep=SEP, dataset=dataset_labels, algorithm_params=algorithms_with_params))

    # Create log files for the parameters and datasets
    final_input.extend(expand('{out_dir}{sep}logs{sep}parameters-{algorithm_params}.yaml', out_dir=out_dir, sep=SEP, algorithm_params=algorithms_with_params))
    final_input.extend(expand('{out_dir}{sep}logs{sep}datasets-{dataset}.yaml', out_dir=out_dir, sep=SEP, dataset=dataset_labels))

    return final_input

# A rule to define all the expected outputs from all pathway reconstruction
# algorithms run on all datasets for all arguments
rule all:
    input: make_final_input

# Write the mapping from parameter indices to parameter dictionaries
rule log_parameters:
    output: logfile = SEP.join([out_dir, 'logs', 'parameters-{algorithm}-{params}.yaml'])
    run:
        write_parameter_log(wildcards.algorithm, wildcards.params, output.logfile)

# Write the datasets logfiles
rule log_datasets:
    output: logfile = SEP.join([out_dir, 'logs', 'datasets-{dataset}.yaml'])
    run:
        write_dataset_log(wildcards.dataset, output.logfile)

# TODO document the assumption that if the dataset label does not change,
# the files listed in the dataset do not change
# This assumption is no longer checked by dataset logfile caching
# Return all files used in the dataset
# Input preparation needs to be rerun if these files are modified
def get_dataset_dependencies(wildcards):
    dataset = _config.config.datasets[wildcards.dataset]
    all_files = dataset["node_files"] + dataset["edge_files"] + dataset["other_files"]
    # Add the relative file path
    all_files = [dataset["data_dir"] + SEP + data_file for data_file in all_files]

    return all_files

# Merge all node files and edge files for a dataset into a single node table and edge table
rule merge_input:
    # Depends on the node, edge, and other files for this dataset so the rule and downstream rules are rerun if they change
    input: get_dataset_dependencies
    output: dataset_file = SEP.join([out_dir, '{dataset}-merged.pickle'])
    run:
        # Pass the dataset to PRRunner where the files will be merged and written to disk (i.e. pickled)
        dataset_dict = get_dataset(_config.config.datasets, wildcards.dataset)
        runner.merge_input(dataset_dict, output.dataset_file)

# Return all files used in the gold standard
def get_gold_standard_dependencies(wildcards):
    gs = _config.config.gold_standards[wildcards.gold_standard]
    all_files = gs["node_files"]
    all_files = [gs["data_dir"] + SEP + data_file for data_file in all_files]
    return all_files

# Merge all node files for a gold_standard into a single node table
rule merge_gs_input:
    input: get_gold_standard_dependencies
    output: gold_standard_file = SEP.join([out_dir, '{gold_standard}-merged.pickle'])
    run:
        gold_standard_dict = get_dataset(_config.config.gold_standards, wildcards.gold_standard)
        Evaluation.merge_gold_standard_input(gold_standard_dict, output.gold_standard_file)

# The checkpoint is like a rule but can be used in dynamic workflows
# The workflow directed acyclic graph is re-evaluated after the checkpoint job runs
# If the checkpoint has not executed for the provided wildcard values, it will be run and then the rest of the
# workflow will be automatically re-evaluated after if runs
# The checkpoint produces a directory instead of a list of output files because the number and types of output
# files is algorithm-dependent
checkpoint prepare_input:
    input: dataset_file = SEP.join([out_dir, '{dataset}-merged.pickle'])
    # Output is a directory that will contain all prepared files for pathway reconstruction
    output: output_dir = directory(SEP.join([out_dir, 'prepared', '{dataset}-{algorithm}-inputs']))
    # Run the preprocessing script for this algorithm
    run:
        # Make sure the output subdirectories exist
        os.makedirs(output.output_dir, exist_ok=True)
        # Use the algorithm's generate_inputs function to load the merged dataset, extract the relevant columns,
        # and write the output files specified by required_inputs
        # The filename_map provides the output file path for each required input file type
        filename_map = {input_type: SEP.join([out_dir, 'prepared', f'{wildcards.dataset}-{wildcards.algorithm}-inputs', f'{input_type}.txt']) for input_type in runner.get_required_inputs(wildcards.algorithm)}
        runner.prepare_inputs(wildcards.algorithm, input.dataset_file, filename_map)

# Collect the prepared input files from the specified directory
# If the directory does not exist for this dataset-algorithm pair, the checkpoint will detect that
# prepare_input needs to be run and will then automatically re-rerun downstream rules like reconstruct
# If the directory does exist but some of the required input files are missing, Snakemake will not automatically
# run prepare_input
# It only checks for the output of prepare_input, which is a directory
# Therefore, manually remove the entire directory if any of the expected prepared input file are missing so that
# prepare_inputs is run, the directory and prepared input files are re-generated, and the reconstruct rule is run again
# Modeled after https://evodify.com/snakemake-checkpoint-tutorial/
def collect_prepared_input(wildcards):
    # Need to construct the path in advance because it is needed before it can be obtained from the output
    # of prepare_input
    prepared_dir = SEP.join([out_dir, 'prepared', f'{wildcards.dataset}-{wildcards.algorithm}-inputs'])

    # Construct the list of expected prepared input files for the reconstruction algorithm
    prepared_inputs = expand(f'{prepared_dir}{SEP}{{type}}.txt',type=runner.get_required_inputs(algorithm=wildcards.algorithm))
    # If the directory is missing, do nothing because the missing output triggers running prepare_input
    if os.path.isdir(prepared_dir):
        # First, check if .snakemake_timestamp, the last written file in a directory rule,
        # exists. This prevents multithreading errors if we accidentally read a directory
        # before it finishes. A proper API for querying this is opened as an issue at
        # https://github.com/snakemake/snakemake/issues/439.
        if not os.path.isfile(os.path.join(prepared_dir, '.snakemake_timestamp')):
            # Running this has two goals:
            # - If there is another thread running this, in correspondence with
            # https://snakemake.readthedocs.io/en/stable/snakefiles/rules.html#data-dependent-conditional-execution,
            # this will raise a IncompleteCheckpointException and poll again until that checkpoint is ready.
            # - If the prior Snakemake execution was forcefully terminated (and prepared_inputs didn't finish,
            # which must be the case since .snakemake_timestamp is the last file to be added),
            # we can reproduce the prepared_inputs file, allowing resilliency against unexpected crashes.
            checkpoints.prepare_input.get(**wildcards)
        else:
            # If the directory exists, confirm all prepared input files exist as well (as opposed to some or none)
            missing_inputs = []
            for input in prepared_inputs:
                if not os.path.isfile(input):
                    missing_inputs.append(input)
            # If any expected files were missing, ask to delete the entire directory so the call below triggers running prepare_input
            if len(missing_inputs) != 0:
                raise RuntimeError(f"Not all input files were provided. (Missing {missing_inputs})\n" +
                    f"To prevent multithreading errors, please remove the {prepared_inputs} directory and rerun the workflow.")

    # Check whether prepare_input has been run for these wildcards (dataset-algorithm pair) and run if needed
    # The check is executed by checking whether the prepare_input output exists, which is a directory
    checkpoints.prepare_input.get(**wildcards)

    return prepared_inputs

# Run the pathway reconstruction algorithm
rule reconstruct:
    input: collect_prepared_input
    # Each reconstruct call should be in a separate output subdirectory that is unique for the parameter combination so
    # that multiple instances of the container can run simultaneously without overwriting the output files
    # Overwriting files can happen because the pathway reconstruction algorithms often generate output files with the
    # same name regardless of the inputs or parameters, and these aren't renamed until after the container command
    # terminates
    output: pathway_file = SEP.join([out_dir, '{dataset}-{algorithm}-{params}', 'raw-pathway.txt'])
    run:
        # Create a copy so that the updates are not written to the parameters logfile
        params = reconstruction_params(wildcards.algorithm, wildcards.params).copy()
        # Add the input files
        params.update(dict(zip(runner.get_required_inputs(wildcards.algorithm), *{input}, strict=True)))
        # Add the output file
        # All run functions can accept a relative path to the output file that should be written that is called 'output_file'
        params['output_file'] = output.pathway_file
        # Remove the default placeholder parameter added for algorithms that have no parameters
        if 'spras_placeholder' in params:
            params.pop('spras_placeholder')
        params['container_framework'] = FRAMEWORK
        runner.run(wildcards.algorithm, params)

# Original pathway reconstruction output to universal output
# Use PRRunner as a wrapper to call the algorithm-specific parse_output
rule parse_output:
    input: 
        raw_file = SEP.join([out_dir, '{dataset}-{algorithm}-{params}', 'raw-pathway.txt']),
        dataset_file = SEP.join([out_dir, '{dataset}-merged.pickle'])
    output: standardized_file = SEP.join([out_dir, '{dataset}-{algorithm}-{params}', 'pathway.txt'])
    run:
        params = reconstruction_params(wildcards.algorithm, wildcards.params).copy()
        params['dataset'] = input.dataset_file
        runner.parse_output(wildcards.algorithm, input.raw_file, output.standardized_file, params)

# TODO: reuse in the future once we make summary work for mixed graphs. See https://github.com/Reed-CompBio/spras/issues/128
# Collect summary statistics for a single pathway
# rule summarize_pathway:
#     input:
#         standardized_file = SEP.join([out_dir, '{dataset}-{algorithm}-{params}', 'pathway.txt'])
#     output:
#         summary_file = SEP.join([out_dir, '{dataset}-{algorithm}-{params}', 'summary.txt'])
#     run:
#         summary.run(input.standardized_file,output.summary_file)


# Write a Cytoscape session file with all pathways for each dataset
rule viz_cytoscape:
    input: pathways = expand('{out_dir}{sep}{{dataset}}-{algorithm_params}{sep}pathway.txt', out_dir=out_dir, sep=SEP, algorithm_params=algorithms_with_params)
    output: 
        session = SEP.join([out_dir, '{dataset}-cytoscape.cys'])
    run:
        cytoscape.run_cytoscape(input.pathways, output.session, FRAMEWORK)


# Write a single summary table for all pathways for each dataset
rule summary_table:
    input:
        # Collect all pathways generated for the dataset
        pathways = expand('{out_dir}{sep}{{dataset}}-{algorithm_params}{sep}pathway.txt', out_dir=out_dir, sep=SEP, algorithm_params=algorithms_with_params),
        dataset_file = SEP.join([out_dir, '{dataset}-merged.pickle'])
    output: summary_table = SEP.join([out_dir, '{dataset}-pathway-summary.txt'])
    run:
        # Load the node table from the pickled dataset file
        node_table = Dataset.from_file(input.dataset_file).node_table
        summary_df = summary.summarize_networks(input.pathways, node_table, algorithm_params, algorithms_with_params)
        summary_df.to_csv(output.summary_table, sep='\t', index=False)

# Cluster the output pathways for each dataset
rule ml_analysis:
    input: 
        pathways = expand('{out_dir}{sep}{{dataset}}-{algorithm_params}{sep}pathway.txt', out_dir=out_dir, sep=SEP, algorithm_params=algorithms_with_params)
    output: 
        pca_image = SEP.join([out_dir, '{dataset}-ml', 'pca.png']),
        pca_variance= SEP.join([out_dir, '{dataset}-ml', 'pca-variance.txt']),
        pca_coordinates = SEP.join([out_dir, '{dataset}-ml', 'pca-coordinates.txt']),
        hac_image_vertical = SEP.join([out_dir, '{dataset}-ml', 'hac-vertical.png']),
        hac_clusters_vertical = SEP.join([out_dir, '{dataset}-ml', 'hac-clusters-vertical.txt']),
        hac_image_horizontal = SEP.join([out_dir, '{dataset}-ml', 'hac-horizontal.png']),
        hac_clusters_horizontal = SEP.join([out_dir, '{dataset}-ml', 'hac-clusters-horizontal.txt']),
    run: 
        summary_df = ml.summarize_networks(input.pathways)
        ml.pca(summary_df, output.pca_image, output.pca_variance, output.pca_coordinates, **pca_params)
        ml.hac_vertical(summary_df, output.hac_image_vertical, output.hac_clusters_vertical, **hac_params)
        ml.hac_horizontal(summary_df, output.hac_image_horizontal, output.hac_clusters_horizontal, **hac_params)

# Calculated Jaccard similarity between output pathways for each dataset
rule jaccard_similarity:
    input:
        pathways = expand('{out_dir}{sep}{{dataset}}-{algorithm_params}{sep}pathway.txt',
                          out_dir=out_dir, sep=SEP, algorithm_params=algorithms_with_params)
    output:
        jaccard_similarity_matrix = SEP.join([out_dir, '{dataset}-ml', 'jaccard-matrix.txt']),
        jaccard_similarity_heatmap = SEP.join([out_dir, '{dataset}-ml', 'jaccard-heatmap.png'])
    run:
        summary_df = ml.summarize_networks(input.pathways)
        ml.jaccard_similarity_eval(summary_df, output.jaccard_similarity_matrix, output.jaccard_similarity_heatmap)


# Ensemble the output pathways for each dataset
rule ensemble: 
    input:
        pathways = expand('{out_dir}{sep}{{dataset}}-{algorithm_params}{sep}pathway.txt', out_dir=out_dir, sep=SEP, algorithm_params=algorithms_with_params)
    output:
        ensemble_network_file = SEP.join([out_dir,'{dataset}-ml', 'ensemble-pathway.txt'])
    run:
        summary_df = ml.summarize_networks(input.pathways)
        ml.ensemble_network(summary_df, output.ensemble_network_file)

# Returns all pathways for a specific algorithm
def collect_pathways_per_algo(wildcards):
    filtered_algo_params = [algo_param for algo_param in algorithms_with_params if wildcards.algorithm in algo_param]
    return expand('{out_dir}{sep}{{dataset}}-{algorithm_params}{sep}pathway.txt', out_dir=out_dir, sep=SEP, algorithm_params=filtered_algo_params)

# Cluster the output pathways for each dataset per algorithm
rule ml_analysis_aggregate_algo:
    input:
        pathways = collect_pathways_per_algo
    output:
        pca_image = SEP.join([out_dir, '{dataset}-ml', '{algorithm}-pca.png']),
        pca_variance= SEP.join([out_dir, '{dataset}-ml', '{algorithm}-pca-variance.txt']),
        pca_coordinates = SEP.join([out_dir, '{dataset}-ml', '{algorithm}-pca-coordinates.txt']),
        hac_image_vertical = SEP.join([out_dir, '{dataset}-ml', '{algorithm}-hac-vertical.png']),
        hac_clusters_vertical = SEP.join([out_dir, '{dataset}-ml', '{algorithm}-hac-clusters-vertical.txt']),
        hac_image_horizontal = SEP.join([out_dir, '{dataset}-ml', '{algorithm}-hac-horizontal.png']),
        hac_clusters_horizontal = SEP.join([out_dir, '{dataset}-ml', '{algorithm}-hac-clusters-horizontal.txt']),
    run:
        summary_df = ml.summarize_networks(input.pathways)
        ml.pca(summary_df, output.pca_image, output.pca_variance, output.pca_coordinates, **pca_params)
        ml.hac_vertical(summary_df, output.hac_image_vertical, output.hac_clusters_vertical, **hac_params)
        ml.hac_horizontal(summary_df, output.hac_image_horizontal, output.hac_clusters_horizontal, **hac_params)

# Ensemble the output pathways for each dataset per algorithm
rule ensemble_per_algo:
    input:
        pathways = collect_pathways_per_algo
    output:
        ensemble_network_file = SEP.join([out_dir,'{dataset}-ml', '{algorithm}-ensemble-pathway.txt'])
    run:
        summary_df = ml.summarize_networks(input.pathways)
        ml.ensemble_network(summary_df, output.ensemble_network_file)

# Calculated Jaccard similarity between output pathways for each dataset per algorithm
rule jaccard_similarity_per_algo:
    input:
         pathways = collect_pathways_per_algo
    output:
        jaccard_similarity_matrix = SEP.join([out_dir, '{dataset}-ml', '{algorithm}-jaccard-matrix.txt']),
        jaccard_similarity_heatmap = SEP.join([out_dir, '{dataset}-ml', '{algorithm}-jaccard-heatmap.png'])
    run:
        summary_df = ml.summarize_networks(input.pathways)
        ml.jaccard_similarity_eval(summary_df, output.jaccard_similarity_matrix, output.jaccard_similarity_heatmap)

# Return the gold standard pickle file for a specific gold standard
def get_gold_standard_pickle_file(wildcards):
    parts = wildcards.dataset_gold_standard_pairs.split('-')
    gs = parts[1]
    return SEP.join([out_dir, f'{gs}-merged.pickle'])
    
# Returns the dataset corresponding to the gold standard pair
def get_dataset_label(wildcards):
    parts = wildcards.dataset_gold_standard_pairs.split('-')
    dataset = parts[0]
    return dataset

# Run evaluation code for a specific dataset's pathway outputs against its paired gold standard
rule evaluation:
    input: 
        gold_standard_file = get_gold_standard_pickle_file,
        pathways = expand('{out_dir}{sep}{dataset_label}-{algorithm_params}{sep}pathway.txt', out_dir=out_dir, sep=SEP, algorithm_params=algorithms_with_params, dataset_label=get_dataset_label),
    output: eval_file = SEP.join([out_dir, "{dataset_gold_standard_pairs}-evaluation.txt"])
    run:
        node_table = Evaluation.from_file(input.gold_standard_file).node_table
        Evaluation.precision(input.pathways, node_table, output.eval_file)

# Remove the output directory
rule clean:
    shell: f'rm -rf {out_dir}'<|MERGE_RESOLUTION|>--- conflicted
+++ resolved
@@ -4,13 +4,8 @@
 import yaml
 from spras.dataset import Dataset
 from spras.evaluation import Evaluation
-<<<<<<< HEAD
-from spras.analysis import ml, summary, graphspace, cytoscape
+from spras.analysis import ml, summary, cytoscape
 import spras.config.config as _config
-=======
-from spras.analysis import ml, summary, cytoscape
-import spras.config as _config
->>>>>>> a5b1a73f
 
 # Snakemake updated the behavior in the 6.5.0 release https://github.com/snakemake/snakemake/pull/1037
 # and using the wrong separator prevents Snakemake from matching filenames to the rules that can produce them
