--- conflicted
+++ resolved
@@ -61,105 +61,6 @@
       shell: bash --login {0}
       run: snakemake --cores 2 --configfile config/config.yaml --show-failed-logs
 
-<<<<<<< HEAD
-  # Builds the Docker images
-  docker:
-    name: Build Docker images
-    runs-on: ${{ matrix.os }}
-    strategy:
-      matrix:
-        os: [ubuntu-latest]
-    steps:
-    - name: Checkout repository
-      uses: actions/checkout@v2
-      # Pull from Docker Hub to use the cache
-      # https://medium.com/mobileforgood/coding-tips-patterns-for-continuous-integration-with-docker-on-travis-ci-9cedb8348a62
-      # https://github.com/docker/build-push-action/issues/7
-    - name: Pull Docker images
-      run: |
-        docker pull reedcompbio/omics-integrator-1:latest
-        docker pull reedcompbio/omics-integrator-2:v2
-        docker pull reedcompbio/pathlinker:v2
-        docker pull reedcompbio/meo:latest
-        docker pull reedcompbio/mincostflow:v2
-        docker pull reedcompbio/allpairs:v2
-        docker pull reedcompbio/domino:latest
-        docker pull reedcompbio/py4cytoscape:v2
-    - name: Build Omics Integrator 1 Docker image
-      uses: docker/build-push-action@v1
-      with:
-        path: docker-wrappers/OmicsIntegrator1/.
-        dockerfile: docker-wrappers/OmicsIntegrator1/Dockerfile
-        repository: reedcompbio/omics-integrator-1
-        tags: latest
-        cache_froms: reedcompbio/omics-integrator-1:latest
-        push: false
-    - name: Build Omics Integrator 2 Docker image
-      uses: docker/build-push-action@v1
-      with:
-        path: docker-wrappers/OmicsIntegrator2/.
-        dockerfile: docker-wrappers/OmicsIntegrator2/Dockerfile
-        repository: reedcompbio/omics-integrator-2
-        tags: v2
-        cache_froms: reedcompbio/omics-integrator-2:latest
-        push: false
-    - name: Build PathLinker Docker image
-      uses: docker/build-push-action@v1
-      with:
-        path: docker-wrappers/PathLinker/.
-        dockerfile: docker-wrappers/PathLinker/Dockerfile
-        repository: reedcompbio/pathlinker
-        tags: v2
-        cache_froms: reedcompbio/pathlinker:latest
-        push: false
-    - name: Build Maximum Edge Orientation Docker image
-      uses: docker/build-push-action@v1
-      with:
-        path: docker-wrappers/MEO/.
-        dockerfile: docker-wrappers/MEO/Dockerfile
-        repository: reedcompbio/meo
-        tags: latest
-        cache_froms: reedcompbio/meo:latest
-        push: false
-    - name: Build MinCostFlow Docker image
-      uses: docker/build-push-action@v1
-      with:
-        path: docker-wrappers/MinCostFlow/.
-        dockerfile: docker-wrappers/MinCostFlow/Dockerfile
-        repository: reedcompbio/mincostflow
-        tags: v2
-        cache_froms: reedcompbio/mincostflow:latest
-        push: false
-    - name: Build All Pairs Shortest Paths Docker image
-      uses: docker/build-push-action@v1
-      with:
-        path: docker-wrappers/AllPairs/.
-        dockerfile: docker-wrappers/AllPairs/Dockerfile
-        repository: reedcompbio/allpairs
-        tags: v2
-        cache_froms: reedcompbio/allpairs:latest
-        push: false
-    - name: Build DOMINO Docker image
-      uses: docker/build-push-action@v1
-      with:
-        path: docker-wrappers/DOMINO/.
-        dockerfile: docker-wrappers/DOMINO/Dockerfile
-        repository: reedcompbio/domino
-        tags: latest
-        cache_froms: reedcompbio/domino:latest
-        push: false
-    - name: Build Cytoscape Docker image
-      uses: docker/build-push-action@v1
-      with:
-        path: docker-wrappers/Cytoscape/.
-        dockerfile: docker-wrappers/Cytoscape/Dockerfile
-        repository: reedcompbio/py4cytoscape
-        tags: v2
-        cache_froms: reedcompbio/py4cytoscape:latest
-        push: false
-
-=======
->>>>>>> c0d7fa5f
   # Run pre-commit checks on source files
   pre-commit:
     name: Run pre-commit checks
