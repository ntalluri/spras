--- conflicted
+++ resolved
@@ -1,16 +1,11 @@
+# supported algorithm imports
+from src.allpairs import AllPairs as allpairs
 from src.dataset import Dataset
-
-# supported algorithm imports
 from src.meo import MEO as meo
 from src.mincostflow import MinCostFlow as mincostflow
 from src.omicsintegrator1 import OmicsIntegrator1 as omicsintegrator1
 from src.omicsintegrator2 import OmicsIntegrator2 as omicsintegrator2
 from src.pathlinker import PathLinker as pathlinker
-<<<<<<< HEAD
-from src.mincostflow import MinCostFlow as mincostflow
-from src.allpairs import AllPairs as allpairs
-=======
->>>>>>> 7c89d4e2
 
 
 def run(algorithm, params):
