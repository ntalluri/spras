"""
Utility functions for pathway reconstruction
"""

import base64
import docker
import itertools as it
import hashlib
import json
import re
import os
import platform
import numpy as np  # Required to eval some forms of parameter ranges
from typing import Dict, Any, Optional, Union, Tuple, List
from pathlib import Path, PurePath, PurePosixPath

# The default length of the truncated hash used to identify parameter combinations
DEFAULT_HASH_LENGTH = 7


def prepare_path_docker(orig_path: PurePath) -> str:
    """
    Prepare an absolute path for mounting as a Docker volume.
    Converts Windows file separators to posix separators.
    Converts Windows drive letters in absolute paths.
    """
    # TODO consider testing PurePath.is_absolute()
    prepared_path = orig_path.as_posix()
    # Check whether the path matches an absolute Windows path with a drive letter
    match = re.match(r'^([A-Z]:)(.*)', prepared_path)
    if match:
        # The first group is the drive such as C:
        drive = match.group(1).lower()[0]
        # The second group is the rest of the path such as /Users/me
        prepared_path = match.group(2)
        prepared_path = '//' + drive + prepared_path
    return prepared_path


def convert_docker_path(src_path: PurePath, dest_path: PurePath, file_path: Union[str, PurePath]) -> PurePosixPath:
    """
    Convert a file_path that is in src_path to be in dest_path instead.
    For example, convert /usr/mydir and /usr/mydir/myfile and /tmp to /tmp/myfile
    @param src_path: source path that is a parent of file_path
    @param dest_path: destination path
    @param file_path: filename that is under the source path
    @return: a new path with the filename relative to the destination path
    """
    rel_path = file_path.relative_to(src_path)
    return PurePosixPath(dest_path, rel_path)


# TODO consider a better default environment variable
# Follow docker-py's naming conventions (https://docker-py.readthedocs.io/en/stable/containers.html)
# Technically the argument is an image, not a container, but we use container here.
def run_container(framework: str, container: str, command: List[str], volumes: List[Tuple[PurePath, PurePath]], working_dir: str, environment: str = 'SPRAS=True'):
    """
    Runs a command in the container using Singularity or Docker
    @param framework: singularity or docker
    @param container: name of the DockerHub container without the 'docker://' prefix
    @param command: command to run in the container
    @param volumes: a list of volumes to mount where each item is a (source, destination) tuple
    @param working_dir: the working directory in the container
    @param environment: environment variables to set in the container
    @return: output from Singularity execute or Docker run
    """
    normalized_framework = framework.casefold()
    if normalized_framework == 'docker':
        return run_container_docker(container, command, volumes, working_dir, environment)
    elif normalized_framework == 'singularity':
        return run_container_singularity(container, command, volumes, working_dir, environment)
    else:
        raise ValueError(f'{framework} is not a recognized container framework. Choose "docker" or "singularity".')


# TODO any issue with creating a new client each time inside this function?
# TODO environment currently a single string (e.g. 'TMPDIR=/OmicsIntegrator1'), should it be a list?
def run_container_docker(container: str, command: List[str], volumes: List[Tuple[PurePath, PurePath]], working_dir: str, environment: str = 'SPRAS=True'):
    """
    Runs a command in the container using Docker.
    Attempts to automatically correct file owner and group for new files created by the container, setting them to the
    current owner and group IDs.
    Does not modify the owner or group for existing files modified by the container.
    @param container: name of the DockerHub container without the 'docker://' prefix
    @param command: command to run in the container
    @param volumes: a list of volumes to mount where each item is a (source, destination) tuple
    @param working_dir: the working directory in the container
    @param environment: environment variables to set in the container
    @return: output from Docker run
    """
    out = None
    try:
        # Initialize a Docker client using environment variables
        client = docker.from_env()
        # Track the contents of the local directories that will be bound so that new files added can have their owner
        # changed
        pre_volume_contents = {}
        src_dest_map = {}
        for src, dest in volumes:
            src_path = Path(src)
            # The same source path can be in volumes more than once if there were multiple input or output files
            # in the same directory
            # Only check each unique source path once and track which of the possible destination paths was used
            if src_path not in pre_volume_contents:
                # Only list files in the directory, do not walk recursively because it could include
                # a massive number of files
                pre_volume_contents[src_path] = set(src_path.iterdir())
                src_dest_map[src_path] = dest

        bind_paths = [f'{prepare_path_docker(src)}:{dest}' for src, dest in volumes]

        out = client.containers.run(container,
                                    command,
                                    stderr=True,
                                    volumes=bind_paths,
                                    working_dir=working_dir,
                                    environment=[environment]).decode('utf-8')

        # TODO does this cleanup need to still run even if there was an error in the above run command?
        # On Unix, files written by the above Docker run command will be owned by root and cannot be modified
        # outside the container by a non-root user
        # Reset the file owner and the group inside the container
        try:
            # Only available on Unix
            uid = os.getuid()
            gid = os.getgid()

            all_modified_volume_contents = set()
            for src_path in pre_volume_contents.keys():
                # Assumes the Docker run call is the only process that modified the contents
                # Only considers files that were added, not files that were modified
                post_volume_contents = set(src_path.iterdir())
                modified_volume_contents = post_volume_contents - pre_volume_contents[src_path]
                modified_volume_contents = [str(convert_docker_path(src_path, src_dest_map[src_path], p)) for p in
                                            modified_volume_contents]
                all_modified_volume_contents.update(modified_volume_contents)

            # This command changes the ownership of output files so we don't
            # get a permissions error when snakemake or the user try to touch the files
            # Use --recursive because new directories could have been created inside the container
            # Do not run the command if no files were modified
            if len(all_modified_volume_contents) > 0:
                chown_command = ['chown', f'{uid}:{gid}', '--recursive']
                chown_command.extend(all_modified_volume_contents)
                chown_command = ' '.join(chown_command)
                client.containers.run(container,
                                    chown_command,
                                    stderr=True,
                                    volumes=bind_paths,
                                    working_dir=working_dir,
                                    environment=[environment]).decode('utf-8')
            
        # Raised on non-Unix systems
        except AttributeError:
            pass
        return out
    except Exception as err:
        print(err)
    finally:
        # Not sure whether this is needed
        client.close()
        return out


def run_container_singularity(container: str, command: List[str], volumes: List[Tuple[PurePath, PurePath]], working_dir: str, environment: str = 'SPRAS=True'):
    """
    Runs a command in the container using Singularity.
    Only available on Linux.
    @param container: name of the DockerHub container without the 'docker://' prefix
    @param command: command to run in the container
    @param volumes: a list of volumes to mount where each item is a (source, destination) tuple
    @param working_dir: the working directory in the container
    @param environment: environment variables to set in the container
    @return: output from Singularity execute
    """
    # spython is not compatible with Windows
    if platform.system() != 'Linux':
        raise NotImplementedError('Singularity support is only available on Linux')

    # See https://stackoverflow.com/questions/3095071/in-python-what-happens-when-you-import-inside-of-a-function
    from spython.main import Client

    bind_paths = [f'{prepare_path_docker(src)}:{dest}' for src, dest in volumes]

    # TODO is try/finally needed for Singularity?
    singularity_options = ['--cleanenv', '--containall', '--pwd', working_dir, '--env', environment]
    # To debug a container add the execute arguments: singularity_options=['--debug'], quiet=False
    # Adding 'docker://' to the container indicates this is a Docker image Singularity must convert
    return Client.execute('docker://' + container,
                          command,
                          options=singularity_options,
                          bind=bind_paths)


def hash_params_sha1_base32(params_dict: Dict[str, Any], length: Optional[int] = None) -> str:
    """
    Hash of a dictionary.
    Derived from https://www.doc.ic.ac.uk/~nuric/coding/how-to-hash-a-dictionary-in-python.html
    by Nuri Cingillioglu
    Adapted to use sha1 instead of MD5 and encode in base32
    Can be truncated to the desired length
    @param params_dict: the algorithm parameters dictionary
    @param length: the length of the returned hash, which is ignored if it is None, < 1, or > the full hash length
    """
    params_hash = hashlib.sha1()
    params_encoded = json.dumps(params_dict, sort_keys=True).encode()
    params_hash.update(params_encoded)
    # base32 includes capital letters and the numbers 2-7
    # https://en.wikipedia.org/wiki/Base32#RFC_4648_Base32_alphabet
    params_base32 = base64.b32encode(params_hash.digest()).decode('ascii')
    if length is None or length < 1 or length > len(params_base32):
        return params_base32
    else:
        return params_base32[:length]


def hash_filename(filename: str, length: Optional[int] = None) -> str:
    """
    Hash of a filename using hash_params_sha1_base32
    @param filename: filename to hash
    @param length: the length of the returned hash, which is ignored if it is None, < 1, or > the full hash length
    @return: hash
    """
    return hash_params_sha1_base32({'filename': filename}, length)


# Because this is called independently for each file, the same local path can be mounted to multiple volumes
def prepare_volume(filename: str, volume_base: str) -> Tuple[Tuple[PurePath, PurePath], str]:
    """
    Makes a file on the local file system accessible within a container by mapping the local (source) path to a new
    container (destination) path and renaming the file to be relative to the destination path.
    The destination path will be a new path relative to the volume_base that includes a hash identifier derived from the
    original filename.
    An example mapped filename looks like '/spras/MG4YPNK/oi1-edges.txt'.
    @param filename: The file on the local file system to map
    @param volume_base: The base directory in the container, which must be an absolute directory
    @return: first returned object is a tuple (source path, destination path) and the second returned object is the
    updated filename relative to the destination path
    """
    base_path = PurePosixPath(volume_base)
    if not base_path.is_absolute():
        raise ValueError(f'Volume base must be an absolute path: {volume_base}')

    filename_hash = hash_filename(filename, DEFAULT_HASH_LENGTH)
    dest = PurePosixPath(base_path, filename_hash)

    abs_filename = Path(filename).resolve()
    container_filename = str(PurePosixPath(dest, abs_filename.name))
    if abs_filename.is_dir():
        dest = PurePosixPath(dest, abs_filename.name)
        src = abs_filename
    else:
        parent = abs_filename.parent
        if parent.as_posix() == '.':
            parent = Path.cwd()
        src = parent

    return (src, dest), container_filename


def process_config(config):
    """
    Process the dictionary config and return the full yaml structure as well as processed portions
    @param config: configuration loaded by Snakemake, from config file and any command line arguments
    @return: (config, datasets, out_dir, algorithm_params)
    """
    if config == {}:
        raise ValueError("Config file cannot be empty. Use --configfile <filename> to set a config file.")
    out_dir = config["reconstruction_settings"]["locations"]["reconstruction_dir"]

    # Parse dataset information
    # Datasets is initially a list, where each list entry has a dataset label and lists of input files
    # Convert the dataset list into a dict where the label is the key and update the config data structure
    # TODO allow labels to be optional and assign default labels
    # TODO check for collisions in dataset labels, warn, and make the labels unique
    # Need to work more on input file naming to make less strict assumptions
    # about the filename structure
    # Currently assumes all datasets have a label and the labels are unique
    # When Snakemake parses the config file it loads the datasets as OrderedDicts not dicts
    # Convert to dicts to simplify the yaml logging
    datasets = {dataset["label"]: dict(dataset) for dataset in config["datasets"]}
    config["datasets"] = datasets

    # Code snipped from Snakefile that may be useful for assigning default labels
    # dataset_labels = [dataset.get('label', f'dataset{index}') for index, dataset in enumerate(datasets)]
    # Maps from the dataset label to the dataset list index
    # dataset_dict = {dataset.get('label', f'dataset{index}'): index for index, dataset in enumerate(datasets)}

    # Override the default parameter hash length if specified in the config file
    try:
        hash_length = int(config["hash_length"])
    except (ValueError, KeyError) as e:
        hash_length = DEFAULT_HASH_LENGTH
    prior_params_hashes = set()

    # Parse algorithm information
    # Each algorithm's parameters are provided as a list of dictionaries
    # Defaults are handled in the Python function or class that wraps
    # running that algorithm
    # Keys in the parameter dictionary are strings
    algorithm_params = dict()
    algorithm_directed = dict()
    for alg in config["algorithms"]:
        cur_params = alg["params"]
        if "include" in cur_params and cur_params.pop("include"):
            # This dict maps from parameter combinations hashes to parameter combination dictionaries
            algorithm_params[alg["name"]] = dict()
        else:
            # Do not parse the rest of the parameters for this algorithm if it is not included
            continue

        if "directed" in cur_params:
            algorithm_directed[alg["name"]] = cur_params.pop("directed")

        # The algorithm has no named arguments so create a default placeholder
        if len(cur_params) == 0:
            cur_params["run1"] = {"spras_placeholder": ["no parameters"]}

        # Each set of runs should be 1 level down in the config file
        for run_params in cur_params:
            all_runs = []

            # We create the product of all param combinations for each run
            param_name_list = []
            if cur_params[run_params]:
                for p in cur_params[run_params]:
                    param_name_list.append(p)
                    all_runs.append(eval(str(cur_params[run_params][p])))
            run_list_tuples = list(it.product(*all_runs))
            param_name_tuple = tuple(param_name_list)
            for r in run_list_tuples:
                run_dict = dict(zip(param_name_tuple, r))
                # TODO temporary workaround for yaml.safe_dump in Snakefile write_parameter_log
                for param, value in run_dict.copy().items():
                    if isinstance(value, np.float64):
                        run_dict[param] = float(value)
                params_hash = hash_params_sha1_base32(run_dict, hash_length)
                if params_hash in prior_params_hashes:
                    raise ValueError(f'Parameter hash collision detected. Increase the hash_length in the config file '
                                     f'(current length {hash_length}).')
                algorithm_params[alg["name"]][params_hash] = run_dict

    return config, datasets, out_dir, algorithm_params, algorithm_directed


<<<<<<< HEAD
def make_required_dirs(path: str):
    """
    Create the directory and parent directories required before an output file can be written to the specified path.
    Existing directories will not raise an error.
    @param path: the filename that is to be written
    """
    out_path = Path(path).parent
    out_path.mkdir(parents=True, exist_ok=True)
=======
def compare_files(file1, file2) -> bool:
    """
    Compare files by reading the contents into lists. Only recommended for small files.
    @param file1: first file to compare
    @param file2: second file to compare
    @return: True or False
    """
    with open(file1) as f1:
        contents1 = list(f1)

    with open(file2) as f2:
        contents2 = list(f2)

    return contents1 == contents2
>>>>>>> 185d5241
<|MERGE_RESOLUTION|>--- conflicted
+++ resolved
@@ -343,16 +343,6 @@
     return config, datasets, out_dir, algorithm_params, algorithm_directed
 
 
-<<<<<<< HEAD
-def make_required_dirs(path: str):
-    """
-    Create the directory and parent directories required before an output file can be written to the specified path.
-    Existing directories will not raise an error.
-    @param path: the filename that is to be written
-    """
-    out_path = Path(path).parent
-    out_path.mkdir(parents=True, exist_ok=True)
-=======
 def compare_files(file1, file2) -> bool:
     """
     Compare files by reading the contents into lists. Only recommended for small files.
@@ -367,4 +357,13 @@
         contents2 = list(f2)
 
     return contents1 == contents2
->>>>>>> 185d5241
+
+
+def make_required_dirs(path: str):
+    """
+    Create the directory and parent directories required before an output file can be written to the specified path.
+    Existing directories will not raise an error.
+    @param path: the filename that is to be written
+    """
+    out_path = Path(path).parent
+    out_path.mkdir(parents=True, exist_ok=True)