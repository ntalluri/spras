--- conflicted
+++ resolved
@@ -9,10 +9,8 @@
   - pytest=6.2
   - python=3.8
   - pip=21.1.1
-<<<<<<< HEAD
+  - requests=2.26
   - spython=0.1
-=======
-  - requests=2.26
   # Only required for GraphSpace
   - commonmark=0.9
   - docutils=0.16
@@ -20,7 +18,6 @@
   - mock=4.0
   - recommonmark=0.7
   - sphinx=4.0
->>>>>>> 12d48323
   - pip:
      - graphspace_python==1.3.1
      - sphinx-rtd-theme==0.5.2