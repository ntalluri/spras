--- conflicted
+++ resolved
@@ -2,20 +2,6 @@
 channels:
   - conda-forge
 dependencies:
-<<<<<<< HEAD
-  - adjusttext=0.7.3.1
-  - bioconda::snakemake-minimal=8.17.0
-  - docker-py=5.0
-  - matplotlib=3.6
-  - networkx=2.8
-  - pandas=1.5
-  - numpy=1.26.4
-  - pre-commit=2.20 # Only required for development
-  - go=1.24 # Only required for development
-  - pytest=8.0 # Only required for development
-  - pytest-split=0.10.0 # Only required for development
-  - python=3.11
-=======
   - adjusttext=1.3.0
   - bioconda::snakemake-minimal=9.6.2
   # Conda refers to pypi/docker as docker-py.
@@ -37,7 +23,6 @@
   - tabulate=0.9.0
 
   # toolchain deps
->>>>>>> be8bc7f8
   - pip=22.1
   # This should be the same as requires-python minus the >=.
   - python=3.11
@@ -45,6 +30,7 @@
   # development dependencies
   - pre-commit=4.2.0
   - pytest=8.4.1
+  - pytest-split=0.10.0
   # development dependencies - conda-specific
   - go=1.24
 
