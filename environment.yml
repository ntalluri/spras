--- conflicted
+++ resolved
@@ -2,7 +2,6 @@
 channels:
   - conda-forge
 dependencies:
-<<<<<<< HEAD
   - adjusttext=1.3.0
   - bioconda::snakemake-minimal=9.6.2
   # Conda refers to pypi/docker as docker-py.
@@ -15,41 +14,6 @@
   - scikit-learn=1.7.0
   - seaborn=0.13.2
   - spython=0.3.14
-
-  # Only required for GraphSpace
-  - commonmark=0.9.1
-  - docutils=0.20.1
-  - jinja2=3.1.6
-  - mock=5.2.0
-  - recommonmark=0.7.1
-  - sphinx=7.4.7
-=======
-  - adjusttext=0.7.3.1
-  - bioconda::snakemake-minimal=8.17.0
-  - docker-py=5.0
-  - matplotlib=3.6
-  - networkx=2.8
-  - pandas=1.5
-  - numpy=1.26.4
-  - pre-commit=2.20 # Only required for development
-  - go=1.24 # Only required for development
-  - pytest=8.0 # Only required for development
-  - python=3.11
-  - pip=22.1
-  - requests=2.28
-  - scikit-learn=1.2
-  - seaborn=0.12
-  - spython=0.2
-  # for dsub
-  - python-dateutil<=2.9.0
-  - pytz<=2024.1
-  - pyyaml<=6.0.1
-  - tenacity<=8.2.3
-  - tabulate<=0.9.0
-  - sphinx=6.0
->>>>>>> 3296b08f
-  - sphinx-rtd-theme=2.0.0
-  # graphspace_python is under pip
 
   # conda-specific for dsub
   - python-dateutil=2.9.0
@@ -70,9 +34,4 @@
   - go=1.24
 
   - pip:
-<<<<<<< HEAD
-      - graphspace_python==1.3.1
-      - dsub==0.4.13
-=======
-      - dsub==0.4.13
->>>>>>> 3296b08f
+      - dsub==0.4.13