--- conflicted
+++ resolved
@@ -48,13 +48,9 @@
 
     print('Running Cytoscape with arguments: {}'.format(' '.join(command)), flush=True)
 
-    container_suffix = "py4cytoscape:v2"
+    container_suffix = "py4cytoscape:v3"
     out = run_container(container_framework,
-<<<<<<< HEAD
-                        'reedcompbio/py4cytoscape:v3',
-=======
                         container_suffix,
->>>>>>> 879f1b5d
                         command,
                         volumes,
                         work_dir,
