from os import PathLike
from pathlib import PurePath
from typing import Iterable, Union

import matplotlib.pyplot as plt
import numpy as np
import pandas as pd
import seaborn as sns
from adjustText import adjust_text
from scipy.cluster.hierarchy import dendrogram, fcluster
from sklearn.cluster import AgglomerativeClustering
from sklearn.decomposition import PCA
from sklearn.metrics import jaccard_score
from sklearn.neighbors import KernelDensity
from sklearn.preprocessing import StandardScaler

from spras.util import make_required_dirs

plt.switch_backend('Agg')

linkage_methods = ["ward", "complete", "average", "single"]
distance_metrics = ["euclidean", "manhattan", "cosine"]

UNDIR_CONST = '---'  # separator between nodes when forming undirected edges
DIR_CONST = '-->'  # separator between nodes when forming directed edges
DPI = 300


def summarize_networks(file_paths: Iterable[Union[str, PathLike]]) -> pd.DataFrame:
    """
    Takes in a list of file paths and creates a binary dataframe where each
    row corresponds to an edge and each column corresponds to an algorithm.
    The values in the dataframe are 1 if the edge is present in
    the algorithm and 0 otherwise.
    Assumes edges are undirected.
    @param file_paths: file paths of pathway reconstruction algorithm outputs
    """
    # creating a tuple that contains the algorithm column name and edge pairs
    edge_tuples = []
    for file in file_paths:
        try:
            # collecting and sorting the edge pairs per algorithm
            with open(file, 'r') as f:
                lines = f.readlines()

            if len(lines) > 0:
                lines.pop(0)  # skip header line

            edges = []
            for line in lines:
                parts = line.split('\t')
                if len(parts) == 4:  # empty lines not allowed but empty files are allowed
                    node1 = parts[0]
                    node2 = parts[1]
                    direction = str(parts[3]).strip()
                    if direction == "U":
                        # node order does not matter, sort nodes so they can be matched across pathways
                        edges.append(UNDIR_CONST.join(sorted([node1, node2])))
                    elif direction == "D":
                        # node order does matter for directed edges
                        edges.append(DIR_CONST.join([node1, node2]))
                    elif direction != 'Direction':
                        raise ValueError(f"direction is {direction}, rather than U or D")
                elif len(parts) != 0:
                    raise ValueError(f"In file {file}, expected line {line} to have 4 values, but found {len(parts)} values.")

            # getting the algorithm name
            p = PurePath(file)
            edge_tuples.append((p.parts[-2], edges))

        except FileNotFoundError as exc:
            raise FileNotFoundError(str(file) + ' not found during ML analysis') from exc

    # initially construct separate dataframes per algorithm
    edge_dataframes = []
    # the dataframe is set up per algorithm and a 1 is set for the edge pair that exists in the algorithm
    for tup in edge_tuples:
        dataframe = pd.DataFrame(
            {
                str(tup[0]): 1,
            }, index=tup[1]
        )
        edge_dataframes.append(dataframe)

    # concatenating all the algorithm-specific dataframes together
    # (0 is set for all the edge pairs that don't exist per algorithm)
    concated_df = pd.concat(edge_dataframes, axis=1, join='outer')
    concated_df = concated_df.fillna(0)
    concated_df = concated_df.astype('int64')

    return concated_df


def validate_df(dataframe: pd.DataFrame):
    """
    Raises an error if the dataframe is empty or contains one pathway (one row)
    @param dataframe: datafrom of pathways to validate
    """
    if dataframe.empty:
        raise ValueError("ML post-processing cannot proceed because the summarize network dataframe is empty.\nWe "
                      "suggest setting ml include: false in the configuration file to avoid this error.")
    if min(dataframe.shape) <= 1:
        raise ValueError(f"ML post-processing cannot proceed because the available number of pathways is insufficient. "
                      f"The ml post-processing requires more than one pathway, but currently "
                      f"there are only {min(dataframe.shape)} pathways.")


def create_palette(column_names):
    """
    Generates a dictionary mapping each column name (algorithm name)
    to a unique color from the specified palette.
    """
    # TODO: could add a way for the user to customize the color palette?
    unique_column_names = list(sorted(set(column_names)))
    custom_palette = sns.color_palette(palette = "tab20b", n_colors = len(unique_column_names))
    label_color_map = {label: color for label, color in zip(unique_column_names, custom_palette, strict=True)}
    return label_color_map

<<<<<<< HEAD
def pca(dataframe: pd.DataFrame, output_png: str, output_var: str, output_coord: str, components: int = 2, labels: bool = True,
        kde: bool = False, remove_empty_pathways: bool = False):
=======

def pca(dataframe: pd.DataFrame, output_png: str, output_var: str, output_coord: str, components: int = 2,
        labels: bool = True, kernel_density: bool = False, remove_empty_pathways: bool = False):
>>>>>>> 8443dbb9
    """
    Performs PCA on the data and creates a scatterplot of the top two principal components.
    It saves the plot, the variance explained by each component, and the
    coordinates corresponding to the plot of each algorithm in a separate file.
    @param dataframe: binary dataframe of edge comparison between algorithms from summarize_networks
    @param output_png: the filename to save the scatterplot
    @param output_var: the filename to save the variance explained by each component
    @param output_coord: the filename to save the coordinates of each algorithm
    @param components: the number of principal components to calculate (Default is 2)
    @param labels: determines if labels will be included in the scatterplot (Default is True)
<<<<<<< HEAD
    @param kde: if True, overlays a kernel density estimate (KDE) on top of the PCA scatterplot (Default is False). Also saves coordinates to kde maximum (kde_peak) to output_coord file.
    @remove_empty_pathways: if True, removes pathways (columns) from the dataframe that contain no edges before performing PCA (Default is False)
=======
    @param kernel_density: if True, overlays a kernel density estimate (KDE) on top of the PCA scatterplot (Default is
    False)
    @param remove_empty_pathways: if True, removes pathways (columns) from the dataframe that contain no edges before
    performing PCA (Default is False)
>>>>>>> 8443dbb9
    """
    df = dataframe.reset_index(drop=True)

    # remove empty pathways from dataframe
    if remove_empty_pathways:
        df = df.loc[:, df.any(axis=0)]

    validate_df(df)

    columns = df.columns
    column_names = [element.split('-')[-3] for element in columns]  # assume algorithm names do not contain '-'

    df = df.transpose()  # based on the algorithms rather than the edges
    X = df.values

    min_shape = min(df.shape)
    if components < 2:
        raise ValueError(f"components={components} must be greater than or equal to 2 in the config file.")
    elif components > min_shape:
        print(f"components={components} is not valid. Setting components to {min_shape}.")
        components = min_shape
    if not isinstance(labels, bool):
        raise ValueError(f"labels={labels} must be True or False")

    # center binary data by subtracting the column-wise mean
    # allows PCA to focus on edge inclusion patterns across runs rather than raw output volume.
    # TODO: replace PCA https://github.com/Reed-CompBio/spras/issues/271
    scaler = StandardScaler(with_std=False)
    scaler.fit(X)  # compute mean inclusion rate per edge
    X_scaled = scaler.transform(X)

    # choosing the PCA
    pca_instance = PCA(n_components=components)
    pca_instance.fit(X_scaled)
    X_pca = pca_instance.transform(X_scaled)
    variance = pca_instance.explained_variance_ratio_ * 100

    # calculating the centroid by taking the mean of the top 2 principal components
    centroid = np.mean(X_pca[:, :2], axis=0)

    # making the plot
    label_color_map = create_palette(column_names)
    plt.figure(figsize=(10, 7))

<<<<<<< HEAD
    if kde:
=======
    df_kde = None
    if kernel_density:
>>>>>>> 8443dbb9
        kde_model = KernelDensity(kernel='gaussian', bandwidth=1.0, metric="euclidean") # default model
        xy = X_pca[:, :2]
        kde_model.fit(xy)

        # creates a mesh grid covering the 2D PCA plot space with slight padding.
        # the grid will be used to evaluate and visualize the KDE over the continuous PCA space
        # padding ensures that points near the edges are also included and the plot does not get cut off visually.
        # the grid_points array stacks the x and y coordinates into a 2D array of shape (num_grid_points, 2)
        x = xy[:, 0]
        y = xy[:, 1]
        padding_x = 0.05 * (x.max() - x.min())
        padding_y = 0.05 * (y.max() - y.min())
        xmin = x.min() - padding_x
        xmax = x.max() + padding_x
        ymin = y.min() - padding_y
        ymax = y.max() + padding_y
        xx, yy = np.meshgrid(np.linspace(xmin, xmax, 100), np.linspace(ymin, ymax, 100))
        grid_points = np.vstack([xx.ravel(), yy.ravel()]).T

        # evaluate KDE
        # compute the log-likelihood of each sample under the model
        log_density = kde_model.score_samples(grid_points)
        z = np.exp(log_density)
        zz = z.reshape(xx.shape)

        # plot kde on pca figure
        min_density = np.min(z)
        max_density = np.max(z)
        plt.contourf(xx, yy, zz, cmap='Reds', vmin=min_density, vmax=max_density, levels=100)
        plt.colorbar(label='Density', ticks=np.linspace(min_density, max_density, num=10))

        # save kde to df
        df_kde = pd.DataFrame({
            'x_coordinate': grid_points[:, 0],
            'y_coordinate': grid_points[:, 1],
            'density': z
        }).round(8)

    sns.scatterplot(x=X_pca[:, 0], y=X_pca[:, 1], s=70, hue=column_names, palette=label_color_map)
    plt.scatter(centroid[0], centroid[1], color='red', marker='X', s=100, label='Centroid')
    plt.title('PCA')
    plt.legend()
    plt.xlabel(f'PC1 ({variance[0]:.1f}% variance)')
    plt.ylabel(f'PC2 ({variance[1]:.1f}% variance)')

    # saving the coordinates of each algorithm
    make_required_dirs(output_coord)
    coordinates_df = pd.DataFrame(X_pca, columns=['PC' + str(i) for i in range(1, components+1)])
    coordinates_df.insert(0, 'datapoint_labels', columns.tolist())
    centroid_row = ['centroid'] + centroid.tolist()
    coordinates_df.loc[len(coordinates_df)] = centroid_row
<<<<<<< HEAD
    if kde:
        max_density = df_kde["density"].max()
        max_rows = df_kde[df_kde["density"] == max_density].sort_index()
        if len(max_rows) > 1: # mutliple kde maximums
            # compute distances to origin (0,0)
            distances = np.sqrt(max_rows["x_coordinate"]**2 + max_rows["y_coordinate"]**2).round(8)
=======
    if kernel_density:
        max_density = df_kde['density'].max()
        max_rows = df_kde[df_kde['density'] == max_density].sort_index()
        if len(max_rows) > 1:  # multiple kde maxima
            # compute distances to origin (0,0) as an arbitrary tiebreaker
            distances = np.sqrt(max_rows['x_coordinate']**2 + max_rows['y_coordinate']**2).round(8)
>>>>>>> 8443dbb9
            # pick the coordinate closest to (0,0) as the kde peak to use.
            # if all the coordinates are equal distance to (0,0) pick the smallest index to be the coordinate to be
            # chosen as a second tiebreaker
            chosen_index = distances.idxmin()
            chosen_row = max_rows.loc[chosen_index]

            kde_row = ['kde_peak', chosen_row['x_coordinate'], chosen_row['y_coordinate']]
        else:  # one unique kde maximum
            max_row = max_rows.iloc[0]
            kde_row = ['kde_peak', max_row['x_coordinate'], max_row['y_coordinate']]
        coordinates_df.loc[len(coordinates_df)] = kde_row
    coordinates_df = coordinates_df.round(8)
    coordinates_df.to_csv(output_coord, sep='\t', index=False)

    # saving the principal components
    make_required_dirs(output_var)
    with open(output_var, 'w') as f:
        for component in range(len(variance)):
            f.write('PC%d: %.8f\n' % (component+1, variance[component]))

    # labeling the graphs
    if labels:
        x_coord = coordinates_df['PC1'].to_numpy()
        y_coord = coordinates_df['PC2'].to_numpy()
        texts = []
        for i, algorithm in enumerate(column_names):
            texts.append(plt.text(x_coord[i], y_coord[i], algorithm, size=10))
        adjust_text(texts, force_points=(5.0, 5.0), arrowprops=dict(arrowstyle='->', color='black'))

    # saving the PCA plot
    make_required_dirs(output_png)
    plt.savefig(output_png, dpi=DPI)


# This function is taken from the scikit-learn version 1.2.1 example code
# https://scikit-learn.org/stable/auto_examples/cluster/plot_agglomerative_dendrogram.html
# available under the BSD 3-Clause License, Copyright 2007 - 2023, scikit-learn developers
def plot_dendrogram(model, **kwargs):
    """
    Plot a dendrogram to visualize a hierarchical clustering solution
    @param model: the fit AgglomerativeClustering model
    @param kwargs: arguments passed to the dendrogram function
    """
    # Create linkage matrix and then plot the dendrogram

    # create the counts of samples under each node
    counts = np.zeros(model.children_.shape[0])
    n_samples = len(model.labels_)
    for i, merge in enumerate(model.children_):
        current_count = 0
        for child_idx in merge:
            if child_idx < n_samples:
                current_count += 1  # leaf node
            else:
                current_count += counts[child_idx - n_samples]
        counts[i] = current_count

    linkage_matrix = np.column_stack(
        [model.children_, model.distances_, counts]
    ).astype(float)

    # Plot the corresponding dendrogram
    dendrogram(linkage_matrix, **kwargs)


def hac_vertical(dataframe: pd.DataFrame, output_png: str, output_file: str, linkage: str = 'ward', metric: str = 'euclidean'):
    """
    Performs hierarchical agglomerative clustering on the dataframe,
    creates a dendrogram of the resulting tree using seaborn and scipy for the cluster groups,
    and saves the dendrogram and the cluster labels of said dendrogram in separate files.
    @param dataframe: binary dataframe of edge comparison between algorithms from summarize_networks
    @param output_png: the file name to save the dendrogram image
    @param output_file: the file name to save the clustering labels
    @param linkage: methods for calculating the distance between clusters
    @param metric: used for distance computation between instances of clusters
    """
    validate_df(dataframe)
    if linkage not in linkage_methods:
        raise ValueError(f"linkage={linkage} must be one of {linkage_methods}")
    if metric not in distance_metrics:
        raise ValueError(f"metric={metric} must be one of {distance_metrics}")
    if metric == "manhattan":
        # clustermap does not support manhattan as a metric but cityblock is equivalent per
        # https://docs.scipy.org/doc/scipy/reference/generated/scipy.spatial.distance.pdist.html#scipy.spatial.distance.pdist
        metric = "cityblock"
    if linkage == "ward":
        if metric != "euclidean":
            print("For linkage='ward', the metric must be 'euclidean'; setting metric = 'euclidean")
            metric = "euclidean"

    df = dataframe.reset_index(drop=True)
    columns = df.columns
    column_names = [element.split('-')[-3] for element in columns]  # assume algorithm names do not contain '-'
    df = df.transpose()

    # create a color map for the given labels
    # and map it to the dataframe's index for row coloring in the plot
    label_color_map = create_palette(column_names)
    row_colors = pd.Series(column_names, index=df.index).map(label_color_map)

    # plotting the seaborn figure
    plt.figure(figsize=(10, 7))
    clustergrid = sns.clustermap(df, metric=metric, method=linkage, row_colors=row_colors, col_cluster=False)
    clustergrid.ax_heatmap.remove()
    clustergrid.cax.remove()
    clustergrid.ax_row_dendrogram.set_visible(True)
    clustergrid.ax_col_dendrogram.set_visible(False)
    legend_labels = [plt.Rectangle((0, 0), 0, 0, color=label_color_map[label]) for label in label_color_map]
    plt.legend(legend_labels, label_color_map.keys(), bbox_to_anchor=(1.02, 1), loc='upper left')

    # Use linkage matrix from seaborn clustergrid to generate cluster assignments
    # then using fcluster with a distance thershold(t) to make the clusters
    linkage_matrix = clustergrid.dendrogram_row.linkage
    clusters = fcluster(linkage_matrix, t=0.5, criterion='distance')
    cluster_data = {'algorithm': columns.tolist(), 'labels': clusters}
    clusters_df = pd.DataFrame(cluster_data)

    # saving files
    make_required_dirs(output_file)
    clusters_df.to_csv(output_file, sep='\t', index=False)
    make_required_dirs(output_png)
    plt.savefig(output_png, bbox_inches="tight", dpi=DPI)


def hac_horizontal(dataframe: pd.DataFrame, output_png: str, output_file: str, linkage: str = 'ward', metric: str = 'euclidean'):
    """
    Performs hierarchical agglomerative clustering on the dataframe,
    creates a dendrogram of the resulting tree using sckit learn and makes cluster groups scipy,
    and saves the dendrogram and the cluster labels of said dendrogram in separate files.
    @param dataframe: binary dataframe of edge comparison between algorithms from summarize_networks
    @param output_png: the file name to save the dendrogram image
    @param output_file: the file name to save the clustering labels
    @param linkage: methods for calculating the distance between clusters
    @param metric: used for distance computation between instances of clusters
    """
    validate_df(dataframe)
    if linkage not in linkage_methods:
        raise ValueError(f"linkage={linkage} must be one of {linkage_methods}")
    if linkage == "ward":
        if metric != "euclidean":
            print("For linkage='ward', the metric must be 'euclidean'; setting metric = 'euclidean")
            metric = "euclidean"
    if metric not in distance_metrics:
        raise ValueError(f"metric={metric} must be one of {distance_metrics}")

    df = dataframe.reset_index(drop=True)
    df = df.transpose()

    # plotting figure
    plt.figure(figsize=(10, 7))
    model = AgglomerativeClustering(linkage=linkage, affinity=metric,distance_threshold=0.5, n_clusters=None)
    model = model.fit(df)
    plt.figure(figsize=(10, 7))
    plt.title("Hierarchical Agglomerative Clustering Dendrogram")
    plt.xlabel("algorithms")
    algo_names = list(dataframe.columns)
    plot_dendrogram(model, labels=algo_names, leaf_rotation=90, leaf_font_size=10, color_threshold=0,
                    truncate_mode=None)

    # saving cluster assignments
    cluster_data = {'algorithm': algo_names, 'labels': model.labels_}
    clusters_df = pd.DataFrame(cluster_data)

    # saving files
    make_required_dirs(output_file)
    clusters_df.to_csv(output_file, sep='\t', index=False)
    make_required_dirs(output_png)
    plt.savefig(output_png, bbox_inches="tight", dpi=DPI)


def ensemble_network(dataframe: pd.DataFrame, output_file: str):
    """
    Calculates the mean of the binary values in the provided dataframe to create an ensemble pathway.
    Counts the number of times an edge appears in a set of pathways and divides by the total number of pathways.
    Edges that appear more frequently across pathways are more likely to be robust,
    so this information can be used to filter edges in a final network.
    @param dataframe: binary dataframe of edge presence and absence in each pathway from summarize_networks
    @param output_file: the filename to save the ensemble network
    """
    row_means = dataframe.mean(axis=1, numeric_only=True).reset_index()
    row_means.columns = ['Edges', 'Frequency']

    # Add a 'Direction' column, set to 'D' if edge is directed ('-->'), else 'U'
    row_means['Direction'] = row_means['Edges'].apply(lambda edge: 'D' if DIR_CONST in edge else 'U')

    # Extracts the start node connected from "---" or "-->" from column Edges and adds the start node to column Node2
    row_means['Node1'] = row_means['Edges'].apply(
        lambda edge: edge.split(DIR_CONST)[0] if DIR_CONST in edge else edge.split(UNDIR_CONST)[0])

    # Extracts the end node connected from "---" or "-->" from column Edges and adds the end node to column Node2
    row_means['Node2'] = row_means['Edges'].apply(
        lambda edge: edge.split(DIR_CONST)[1] if DIR_CONST in edge else edge.split(UNDIR_CONST)[1])

    make_required_dirs(output_file)
    row_means[['Node1', 'Node2', 'Frequency', "Direction"]].to_csv(output_file, sep='\t', index=False, header=True)


def jaccard_similarity_eval(summary_df: pd.DataFrame, output_file: str, output_png: str):
    """
    Calculates the pairwise Jaccard similarity matrix from the binary representation of `summary_df`.
    Save the resulting similarity matrix as a tab-delimited file and generates and save a heatmap
    visualization of the similarities.
    @param summary_df: pandas dataframe with algorithm-parameter summary information
    @param output_file: the filename to save the ensemble network
    @param output_png: the file name to save the heatmap image
    """
    algorithms = summary_df.columns
    jaccard_matrix = pd.DataFrame(np.identity(len(algorithms)), index=algorithms, columns=algorithms)
    for i, alg1 in enumerate(algorithms):
        for alg2 in algorithms[i+1:]:
            sim_value = jaccard_score(summary_df[alg1], summary_df[alg2])
            jaccard_matrix.loc[alg1, alg2] = sim_value
            jaccard_matrix.loc[alg2, alg1] = sim_value
    # save the jaccard matrix as a csv
    jaccard_matrix.to_csv(output_file, sep='\t', index=True, header=True)
    # make a heatmap from the jaccard matrix
    fig, ax = plt.subplots(figsize=(10, 7))
    # TODO: could add a way for the user to customize the cmap?
    cax = ax.imshow(jaccard_matrix.values, interpolation='nearest', cmap='copper', vmin=0, vmax=1)
    ax.set_title("Jaccard Similarity Heatmap")
    # set tick labels with algorithm names
    ax.set_xticks(np.arange(len(algorithms)))
    ax.set_yticks(np.arange(len(algorithms)))
    ax.set_xticklabels(algorithms, rotation=90)
    ax.set_yticklabels(algorithms)
    plt.colorbar(cax, ax=ax)
    # annotate each cell with the corresponding similarity value
    for i in range(len(algorithms)):
        for j in range(len(algorithms)):
            ax.text(j, i, f'{jaccard_matrix.values[i, j]:.2f}', ha='center', va='center', color='white')
    plt.savefig(output_png, bbox_inches="tight", dpi=DPI)
    plt.close()<|MERGE_RESOLUTION|>--- conflicted
+++ resolved
@@ -116,14 +116,8 @@
     label_color_map = {label: color for label, color in zip(unique_column_names, custom_palette, strict=True)}
     return label_color_map
 
-<<<<<<< HEAD
 def pca(dataframe: pd.DataFrame, output_png: str, output_var: str, output_coord: str, components: int = 2, labels: bool = True,
         kde: bool = False, remove_empty_pathways: bool = False):
-=======
-
-def pca(dataframe: pd.DataFrame, output_png: str, output_var: str, output_coord: str, components: int = 2,
-        labels: bool = True, kernel_density: bool = False, remove_empty_pathways: bool = False):
->>>>>>> 8443dbb9
     """
     Performs PCA on the data and creates a scatterplot of the top two principal components.
     It saves the plot, the variance explained by each component, and the
@@ -134,15 +128,8 @@
     @param output_coord: the filename to save the coordinates of each algorithm
     @param components: the number of principal components to calculate (Default is 2)
     @param labels: determines if labels will be included in the scatterplot (Default is True)
-<<<<<<< HEAD
     @param kde: if True, overlays a kernel density estimate (KDE) on top of the PCA scatterplot (Default is False). Also saves coordinates to kde maximum (kde_peak) to output_coord file.
     @remove_empty_pathways: if True, removes pathways (columns) from the dataframe that contain no edges before performing PCA (Default is False)
-=======
-    @param kernel_density: if True, overlays a kernel density estimate (KDE) on top of the PCA scatterplot (Default is
-    False)
-    @param remove_empty_pathways: if True, removes pathways (columns) from the dataframe that contain no edges before
-    performing PCA (Default is False)
->>>>>>> 8443dbb9
     """
     df = dataframe.reset_index(drop=True)
 
@@ -187,12 +174,7 @@
     label_color_map = create_palette(column_names)
     plt.figure(figsize=(10, 7))
 
-<<<<<<< HEAD
     if kde:
-=======
-    df_kde = None
-    if kernel_density:
->>>>>>> 8443dbb9
         kde_model = KernelDensity(kernel='gaussian', bandwidth=1.0, metric="euclidean") # default model
         xy = X_pca[:, :2]
         kde_model.fit(xy)
@@ -244,21 +226,12 @@
     coordinates_df.insert(0, 'datapoint_labels', columns.tolist())
     centroid_row = ['centroid'] + centroid.tolist()
     coordinates_df.loc[len(coordinates_df)] = centroid_row
-<<<<<<< HEAD
     if kde:
         max_density = df_kde["density"].max()
         max_rows = df_kde[df_kde["density"] == max_density].sort_index()
         if len(max_rows) > 1: # mutliple kde maximums
             # compute distances to origin (0,0)
             distances = np.sqrt(max_rows["x_coordinate"]**2 + max_rows["y_coordinate"]**2).round(8)
-=======
-    if kernel_density:
-        max_density = df_kde['density'].max()
-        max_rows = df_kde[df_kde['density'] == max_density].sort_index()
-        if len(max_rows) > 1:  # multiple kde maxima
-            # compute distances to origin (0,0) as an arbitrary tiebreaker
-            distances = np.sqrt(max_rows['x_coordinate']**2 + max_rows['y_coordinate']**2).round(8)
->>>>>>> 8443dbb9
             # pick the coordinate closest to (0,0) as the kde peak to use.
             # if all the coordinates are equal distance to (0,0) pick the smallest index to be the coordinate to be
             # chosen as a second tiebreaker
