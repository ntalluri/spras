import os
import pickle as pkl
from pathlib import Path
from typing import Dict, Iterable

import pandas as pd
from sklearn.metrics import precision_score


class Evaluation:
    NODE_ID = "NODEID"

    def __init__(self, gold_standard_dict: Dict):
        self.label = None
        self.datasets = None
        self.node_table = None
        # self.edge_table = None TODO: later iteration
        self.load_files_from_dict(gold_standard_dict)
        return

    @staticmethod
    def merge_gold_standard_input(gs_dict, gs_file):
        """
        Merge files listed for this gold standard dataset and write the dataset to disk
        @param gs_dict: gold standard dataset to process
        @param gs_file: output filename
        """
        gs_dataset = Evaluation(gs_dict)
        gs_dataset.to_file(gs_file)

    def to_file(self, file_name):
        """
        Saves gold standard object to pickle file
        """
        with open(file_name, "wb") as f:
            pkl.dump(self, f)

    @staticmethod
    def from_file(file_name):
        """
        Loads gold standard object from a pickle file.
        Usage: gold_standard = Evaluation.from_file(pickle_file)
        """
        with open(file_name, "rb") as f:
            return pkl.load(f)

    def load_files_from_dict(self, gold_standard_dict: Dict):
        """
        Loads gold standard files from gold_standard_dict, which is one gold standard dataset
        dictionary from the list in the config file with the fields in the config file.
        Populates node_table.

        node_table is a single column of nodes pandas table.

        returns: none
        """
        self.label = gold_standard_dict["label"]  # cannot be empty, will break with a NoneType exception
        self.datasets = gold_standard_dict["dataset_labels"]  # can be empty, snakemake will not run evaluation due to dataset_gold_standard_pairs in snakemake file

        # cannot be empty, snakemake will run evaluation even if empty
        node_data_files = gold_standard_dict["node_files"][0]  # TODO: single file for now

        data_loc = gold_standard_dict["data_dir"]

        single_node_table = pd.read_table(os.path.join(data_loc, node_data_files), header=None)
        single_node_table.columns = [self.NODE_ID]
        self.node_table = single_node_table

        # TODO: are we allowing multiple node files or single in node_files for gs
        # if yes, a for loop is needed

        # TODO: later iteration - chose between node and edge file, or allow both

    @staticmethod
    def precision(file_paths: Iterable[Path], node_table: pd.DataFrame, output_file: str):
        """
        Takes in file paths for a specific dataset and an associated gold standard node table.
        Calculates precision for each pathway file
        Returns output back to output_file
        @param file_paths: file paths of pathway reconstruction algorithm outputs
        @param node_table: the gold standard nodes
        @param output_file: the filename to save the precision of each pathway
        """
        y_true = set(node_table['NODEID'])
        results = []

        for file in file_paths:
            df = pd.read_table(file, sep="\t", header=0, usecols=["Node1", "Node2"])
            y_pred = set(df['Node1']).union(set(df['Node2']))
            all_nodes = y_true.union(y_pred)
            y_true_binary = [1 if node in y_true else 0 for node in all_nodes]
            y_pred_binary = [1 if node in y_pred else 0 for node in all_nodes]

            # default to 0.0 if there is a divide by 0 error
            precision = precision_score(y_true_binary, y_pred_binary, zero_division=0.0)
<<<<<<< HEAD
            recall = recall_score(y_true_binary, y_pred_binary, zero_division=0.0)
            results.append({"Pathway": file, "Precision": precision, "Recall": recall})

        pr_df = pd.DataFrame(results)
        pr_df.sort_values(by=["Recall", "Pathway"], axis=0, ascending=True, inplace=True)
        pr_df.to_csv(output_file, sep="\t", index=False)

        if output_png is not None:
            if not pr_df.empty:
                plt.figure(figsize=(8, 6))
                # plot a line per algorithm
                for algorithm in algorithms:
                    subset = pr_df[pr_df["Pathway"].str.contains(algorithm)]
                    if not subset.empty:
                        plt.plot(
                            subset["Recall"],
                            subset["Precision"],
                            marker='o',
                            linestyle='',
                            label=f"{algorithm}"
                        )


                plt.xlabel("Recall")
                plt.ylabel("Precision")
                plt.title(f"Precision and Recall Plot")
                plt.legend()
                plt.grid(True)
                plt.savefig(output_png)
            else:
                plt.figure()
                plt.plot([], [])
                plt.title("Empty Pathway Files")
                plt.savefig(output_png)
=======

            results.append({"Pathway": file, "Precision": precision})

        precision_df = pd.DataFrame(results)
        precision_df.to_csv(output_file, sep="\t", index=False)
>>>>>>> c7e2b18b
<|MERGE_RESOLUTION|>--- conflicted
+++ resolved
@@ -72,28 +72,29 @@
         # TODO: later iteration - chose between node and edge file, or allow both
 
     @staticmethod
-    def precision(file_paths: Iterable[Path], node_table: pd.DataFrame, output_file: str):
+    def precision_and_recall(file_paths: Iterable[Path], node_table: pd.DataFrame, algorithms: list, output_file: str, output_png:str=None):
         """
         Takes in file paths for a specific dataset and an associated gold standard node table.
-        Calculates precision for each pathway file
+        Calculates precision and recall for each pathway file
         Returns output back to output_file
         @param file_paths: file paths of pathway reconstruction algorithm outputs
         @param node_table: the gold standard nodes
-        @param output_file: the filename to save the precision of each pathway
+        @param algorithms: list of algorithms used in current run of SPRAS
+        @param output_file: the filename to save the precision and recall of each pathway
+        @param output_png (optional): the filename to plot the precision and recall of each pathway (not a PRC)
         """
         y_true = set(node_table['NODEID'])
         results = []
-
         for file in file_paths:
             df = pd.read_table(file, sep="\t", header=0, usecols=["Node1", "Node2"])
+            # TODO: do we want to include the pathways that are empty for evaluation / in the pr_df?
             y_pred = set(df['Node1']).union(set(df['Node2']))
             all_nodes = y_true.union(y_pred)
             y_true_binary = [1 if node in y_true else 0 for node in all_nodes]
             y_pred_binary = [1 if node in y_pred else 0 for node in all_nodes]
-
             # default to 0.0 if there is a divide by 0 error
+            # not using precision_recall_curve because thresholds are binary (0 or 1); rather we are directly calculating precision and recall per pathway
             precision = precision_score(y_true_binary, y_pred_binary, zero_division=0.0)
-<<<<<<< HEAD
             recall = recall_score(y_true_binary, y_pred_binary, zero_division=0.0)
             results.append({"Pathway": file, "Precision": precision, "Recall": recall})
 
@@ -128,10 +129,101 @@
                 plt.plot([], [])
                 plt.title("Empty Pathway Files")
                 plt.savefig(output_png)
-=======
-
-            results.append({"Pathway": file, "Precision": precision})
-
-        precision_df = pd.DataFrame(results)
-        precision_df.to_csv(output_file, sep="\t", index=False)
->>>>>>> c7e2b18b
+
+
+    def select_max_freq_and_node(row: pd.Series):
+        """
+        Selects the node and frequency with the highest frequency value from two potential nodes in a row.
+        Handles cases where one of the nodes or frequencies may be missing and returns the node associated with the maximum frequency.
+        """
+        max_freq = 0
+        node = ""
+        if pd.isna(row['Node2']) and pd.isna(row['Freq2']):
+            max_freq = row['Freq1']
+            node = row['Node1']
+        elif pd.isna(row['Node1']) and pd.isna(row['Freq1']):
+            max_freq = row['Freq2']
+            node = row['Node2']
+        else:
+            max_freq = max(row['Freq1'], row['Freq2'])
+            node = row['Node1']
+        return node, max_freq
+
+    def edge_frequency_node_ensemble(ensemble_file: str):
+        """
+        Processes an ensemble of edge frequencies to identify the highest frequency associated with each node
+        Reads ensemble_file, separates frequencies by node, and then calculates the maximum frequency for each node.
+        Returns a DataFrame of nodes with their respective maximum frequencies, or an empty DataFrame if ensemble_file is empty.
+        @param ensemble_file: the pre-computed node_ensemble
+        """
+        ensemble_df = pd.read_table(ensemble_file, sep="\t", header=0)
+
+        if not ensemble_df.empty:
+            node1_freq = ensemble_df.drop(columns = ['Node2', 'Direction'])
+            node2_freq = ensemble_df.drop(columns = ['Node1', 'Direction'])
+
+            max_node1_freq = node1_freq.groupby(['Node1']).max().reset_index()
+            max_node1_freq.rename(columns = {'Frequency': 'Freq1'}, inplace = True)
+            max_node2_freq = node2_freq.groupby(['Node2']).max().reset_index()
+            max_node2_freq.rename(columns = {'Frequency': 'Freq2'}, inplace = True)
+
+            node_ensemble = max_node1_freq.merge(max_node2_freq, left_on='Node1', right_on='Node2', how='outer')
+            node_ensemble[['Node', 'max_freq']] = node_ensemble.apply(Evaluation.select_max_freq_and_node, axis=1, result_type='expand')
+            node_ensemble.drop(columns = ['Node1', 'Node2', 'Freq1', 'Freq2'], inplace = True)
+            node_ensemble.sort_values('max_freq', ascending= False, inplace = True)
+            return node_ensemble
+        else:
+            return pd.DataFrame(columns = ['Node', 'max_freq'])
+
+    def precision_recall_curve_node_ensemble(node_ensemble:pd.DataFrame, node_table:pd.DataFrame, output_png: str):
+        """
+        Takes in an node ensemble for specific dataset or specific algorithm in a dataset, and an associated gold standard node table.
+        Plots a precision and recall curve for the node ensemble against its associated gold standard node table
+        Returns output back to output_png
+        @param node_ensemble: the pre-computed node_ensemble
+        @param node_table: the gold standard nodes
+        @param output_file: the filename to save the precision and recall curves
+        """
+        gold_standard_nodes = set(node_table['NODEID'])
+
+        if not node_ensemble.empty:
+            y_true = [1 if node in gold_standard_nodes else 0 for node in node_ensemble['Node']]
+            y_scores = node_ensemble['max_freq'].tolist()
+            precision, recall, thresholds = precision_recall_curve(y_true, y_scores)
+            auc_precision_recall = average_precision_score(y_true, y_scores)
+
+            plt.figure()
+            plt.plot(recall, precision, marker='o', label='Precision-Recall curve')
+            plt.axhline(y=auc_precision_recall, color='r', linestyle='--', label=f'Avg Precision: {auc_precision_recall:.4f}')
+            plt.xlabel('Recall')
+            plt.ylabel('Precision')
+            plt.title('Precision-Recall Curve')
+            plt.legend()
+            plt.grid(True)
+            plt.savefig(output_png)
+        else:
+            plt.figure()
+            plt.plot([], [])
+            plt.title("Empty Ensemble File")
+            plt.savefig(output_png)
+
+    def pca_chosen_pathway(coordinates_file: str, output_dir:str):
+        """
+        Identifies the pathway closest to a specified centroid based on PCA coordinates
+        Calculates the Euclidean distance from each data point to the centroid, then selects the closest pathway.
+        Returns the file path for the representative pathway associated with the closest data point.
+        @param coordinates_file: the pca coordinates file for a dataset or specific algorithm in a datset
+        @param output_dir: the main reconstruction directory
+        """
+        coord_df = pd.read_csv(coordinates_file, delimiter="\t", header=0)
+
+        centroid_row = coord_df[coord_df['datapoint_labels'] == 'centroid']
+        centroid = centroid_row.iloc[0, 1:].tolist()
+        coord_df = coord_df[coord_df['datapoint_labels'] != 'centroid']
+
+        pc_columns = [col for col in coord_df.columns if col.startswith('PC')]
+        coord_df['Distance To Centroid'] = np.sqrt(sum((coord_df[pc] - centroid[i]) ** 2 for i, pc in enumerate(pc_columns)))
+        closest_to_centroid = coord_df.sort_values(by='Distance To Centroid').iloc[0]
+        rep_pathway = [os.path.join(output_dir, f"{closest_to_centroid['datapoint_labels']}", "pathway.txt")]
+
+        return rep_pathway