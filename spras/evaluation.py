import os
import pickle as pkl
from pathlib import Path
from typing import Dict, Iterable

import matplotlib.pyplot as plt
import numpy as np
import pandas as pd
from sklearn.metrics import (
<<<<<<< HEAD
=======
    average_precision_score,
    precision_recall_curve,
>>>>>>> 43c284d9
    precision_score,
    recall_score,
)

from spras.analysis.ml import create_palette


class Evaluation:
    NODE_ID = "NODEID"

    def __init__(self, gold_standard_dict: Dict):
        self.label = None
        self.datasets = None
        self.node_table = None
        self.load_files_from_dict(gold_standard_dict)
        return

    @staticmethod
    def merge_gold_standard_input(gs_dict, gs_file):
        """
        Merge files listed for this gold standard dataset and write the dataset to disk
        @param gs_dict: gold standard dataset to process
        @param gs_file: output filename
        """
        gs_dataset = Evaluation(gs_dict)
        gs_dataset.to_file(gs_file)

    def to_file(self, file_name):
        """
        Saves gold standard object to pickle file
        """
        with open(file_name, "wb") as f:
            pkl.dump(self, f)

    @staticmethod
    def from_file(file_name):
        """
        Loads gold standard object from a pickle file.
        Usage: gold_standard = Evaluation.from_file(pickle_file)
        """
        with open(file_name, "rb") as f:
            return pkl.load(f)

    def load_files_from_dict(self, gold_standard_dict: Dict):
        """
        Loads gold standard files from gold_standard_dict, which is one gold standard dataset
        dictionary from the list in the config file with the fields in the config file.
        Populates node_table.

        node_table is a single column of nodes pandas table.

        returns: none
        """
        self.label = gold_standard_dict["label"]  # cannot be empty, will break with a NoneType exception
        self.datasets = gold_standard_dict["dataset_labels"]  # can be empty, snakemake will not run evaluation due to dataset_gold_standard_pairs in snakemake file

        # cannot be empty, snakemake will run evaluation even if empty
        node_data_files = gold_standard_dict["node_files"][0]  # TODO: single file for now

        data_loc = gold_standard_dict["data_dir"]

        single_node_table = pd.read_table(os.path.join(data_loc, node_data_files), header=None)
        single_node_table.columns = [self.NODE_ID]
        self.node_table = single_node_table

        # TODO: are we allowing multiple node files or single in node_files for gs
        # if yes, a for loop is needed

        # TODO: later iteration - chose between node and edge file, or allow both

    @staticmethod
<<<<<<< HEAD
    def precision_and_recall(file_paths: Iterable[Path], node_table: pd.DataFrame, algorithms: list, output_file: str, output_png:str=None):
=======
    def precision_and_recall(file_paths: Iterable[Path], node_table: pd.DataFrame, algorithms: list, output_file: str,
                             output_png: str):
>>>>>>> 43c284d9
        """
        Takes in file paths for a specific dataset and an associated gold standard node table.
        Calculates precision and recall for each pathway file
        Returns output back to output_file
        @param file_paths: file paths of pathway reconstruction algorithm outputs
        @param node_table: the gold standard nodes
        @param algorithms: list of algorithms used in current run of SPRAS
        @param output_file: the filename to save the precision and recall of each pathway
<<<<<<< HEAD
        @param output_png (optional): the filename to plot the precision and recall of each pathway (not a PRC)
=======
        @param output_png: the filename to plot the precision and recall of each pathway (not a PRC)
>>>>>>> 43c284d9
        """
        y_true = set(node_table["NODEID"])
        results = []
        for f in file_paths:
            df = pd.read_table(f, sep="\t", header=0, usecols=["Node1", "Node2"])
<<<<<<< HEAD
            y_pred = set(df['Node1']).union(set(df['Node2']))
=======
            y_pred = set(df["Node1"]).union(set(df["Node2"]))
>>>>>>> 43c284d9
            all_nodes = y_true.union(y_pred)
            y_true_binary = [1 if node in y_true else 0 for node in all_nodes]
            y_pred_binary = [1 if node in y_pred else 0 for node in all_nodes]
            # default to 0.0 if there is a divide by 0 error
<<<<<<< HEAD
            # not using precision_recall_curve because thresholds are binary (0 or 1); rather we are directly calculating precision and recall per pathway
=======
            # not using precision_recall_curve because thresholds are binary (0 or 1); rather we are directly
            # calculating precision and recall per pathway
>>>>>>> 43c284d9
            precision = precision_score(y_true_binary, y_pred_binary, zero_division=0.0)
            recall = recall_score(y_true_binary, y_pred_binary, zero_division=0.0)
            results.append({"Pathway": f, "Precision": precision, "Recall": recall})

        pr_df = pd.DataFrame(results)

        if not pr_df.empty:
            pr_df.sort_values(by=["Recall", "Pathway"], axis=0, ascending=True, inplace=True)
            pr_df.to_csv(output_file, sep="\t", index=False)
            if output_png is not None:
                plt.figure(figsize=(10, 7))
                color_palette = create_palette(algorithms)
                # plot a line per algorithm
                for algorithm in algorithms:
                    subset = pr_df[pr_df["Pathway"].str.contains(algorithm)]
                    if not subset.empty:
                        plt.plot(
                            subset["Recall"],
                            subset["Precision"],
<<<<<<< HEAD
                            color = color_palette[algorithm],
                            marker='o',
                            linestyle='',
=======
                            color=color_palette[algorithm],
                            marker="o",
                            linestyle="",
>>>>>>> 43c284d9
                            label=f"{algorithm}"
                        )

                plt.xlabel("Recall")
                plt.ylabel("Precision")
                plt.xlim(-0.05, 1.05)
                plt.ylim(-0.05, 1.05)
<<<<<<< HEAD
                plt.title("Precision and Recall Plot")
=======
                if "per-algorithm" in output_png:
                    plt.title("PCA-Chosen Pathway Per Algorithm Precision and Recall Plot")
                else:
                    plt.title("PCA-Chosen Pathway Precision and Recall Plot")
>>>>>>> 43c284d9
                plt.legend()
                plt.grid(True)
                plt.savefig(output_png)
                plt.close()
<<<<<<< HEAD
        else: # TODO: I don't think this case will ever hit
            pr_df.to_csv(output_file, sep="\t", index=False)
            if output_png is not None:
                plt.figure(figsize=(10, 7))
                plt.plot([], [], label="No Pathways Given")
                plt.title("Precision and Recall Plot")
                plt.legend()
                plt.savefig(output_png)
                plt.close()


=======
        else:
            # Edge case: if all algorithms chosen use only 1 parameter combination
            # TODO: once functions are separated, update to be a warning
            # See https://github.com/Reed-CompBio/spras/issues/331
            pr_df = pd.DataFrame(columns=["Pathway", "Precision", "Recall"])
            pr_df.to_csv(output_file, sep="\t", index=False, )
            if output_png is not None:
                plt.figure(figsize=(10, 7))
                plt.plot([], [], label="No Pathways Given")
                plt.title("Empty PCA-Chosen Precision and Recall Plot")
                plt.legend()
                plt.savefig(output_png)
                plt.close()

    @staticmethod
    def pca_chosen_pathway(coordinates_files: list, pathway_summary_file: str, output_dir: str):
        """
        Identifies the pathway closest to a specified highest kernel density estimated (KDE) peak based on PCA
        coordinates
        Calculates the Euclidean distance from each data point to the KDE peak, then selects the closest pathway as the
        representative pathway.
        If there is more than one representative pathway, a tiebreaker will be used
            1) choose smallest pathway (smallest number of edges and nodes)
            2) end all be all, choose the first one based on name
        Returns a list of file paths for the representative pathway associated with the closest data point to the
        centroid.
        @param coordinates_files: a list of PCA coordinates files for a dataset or specific algorithm in a dataset
        @param pathway_summary_file: a file for each file per dataset about its network statistics
        @param output_dir: the main reconstruction directory
        """
        rep_pathways = []

        for coordinates_file in coordinates_files:
            coord_df = pd.read_csv(coordinates_file, delimiter="\t", header=0)

            kde_peak_row = coord_df[coord_df["datapoint_labels"] == "kde_peak"]
            kde_peak = kde_peak_row.iloc[0, 1:].tolist()
            coord_df = coord_df[~coord_df["datapoint_labels"].isin(["kde_peak", "centroid"])]

            pc_columns = [col for col in coord_df.columns if col.startswith("PC")]
            coord_df["Distance To KDE peak"] = np.sqrt(sum((coord_df[pc] - kde_peak[i]) ** 2 for i, pc in enumerate(pc_columns))).round(8)
            min_distance = coord_df["Distance To KDE peak"].min()
            candidates = coord_df[coord_df["Distance To KDE peak"] == min_distance]

            if len(candidates) == 1:
                closest_to_kde_peak = candidates.iloc[0]
            else:
                # add in summary stats file
                summary_stats_df = pd.read_csv(pathway_summary_file, sep="\t", header=0)
                summary_stats_df["Name"] = summary_stats_df["Name"].apply(lambda x: x.split("/")[-2])

                merged_df = candidates.merge(summary_stats_df, left_on="datapoint_labels", right_on="Name", how="inner")[["datapoint_labels", "PC1", "PC2", "Distance To KDE peak", "Number of edges", "Number of nodes"]]
                merged_df = merged_df.sort_values(by=["Number of edges", "Number of nodes", "datapoint_labels"], ascending=[True, True, True])

                # pick first one after full sorting
                closest_to_kde_peak = merged_df.iloc[0]

            rep_pathway = os.path.join(output_dir, f"{closest_to_kde_peak['datapoint_labels']}", "pathway.txt")
            rep_pathways.append(rep_pathway)

        return rep_pathways

    @staticmethod
    def edge_frequency_node_ensemble(node_table: pd.DataFrame, ensemble_files: list, dataset_file: str) -> dict:
        """
        Generates a dictionary of node ensembles using edge frequency data from a list of ensemble files.
        A list of ensemble files can contain an aggregated ensemble or algorithm-specific ensembles per dataset

        1. Prepare a set of default nodes (from the interactome and gold standard) with frequency 0,
        ensuring all nodes are represented in the ensemble.
            - Answers "Did the algorithm(s) select the correct nodes from the entire network?"
            - It measures whether the algorithm(s) can distinguish relevant gold standard nodes
            from the full 'universe' of possible nodes present in the input network.
        2. For each edge ensemble file:
            a. Read edges and their frequencies.
            b. Convert edges frequencies into node-level frequencies for Node1 and Node2.
            c. Merge with the default node set and group by node, taking the maximum frequency per node.
        3. Store the resulting node-frequency ensemble under the corresponding ensemble source (label).

        If the interactome or gold standard table is empty, a ValueError is raised.

        @param node_table: dataFrame of gold standard nodes (column: NODEID)
        @param ensemble_files: list of file paths containing edge ensemble outputs
        @param dataset_file: path to the dataset file used to load the interactome
        @return: dictionary mapping each ensemble source to its node ensemble DataFrame
        """

        node_ensembles_dict = dict()

        pickle = Evaluation.from_file(dataset_file)
        interactome = pickle.get_interactome()

        if interactome.empty:
            raise ValueError(
                f"Cannot compute PR curve or generate node ensemble. Input network for dataset '{dataset_file.split('-')[0]}' is empty."
            )
        if node_table.empty:
            raise ValueError(
                f"Cannot compute PR curve or generate node ensemble. Gold standard associated with dataset '{dataset_file.split('-')[0]}' is empty."
            )

        # set the initial default frequencies to 0 for all interactome and gold standard nodes
        node1_interactome = interactome[['Interactor1']].rename(columns={'Interactor1': 'Node'})
        node1_interactome['Frequency'] = 0.0
        node2_interactome = interactome[['Interactor2']].rename(columns={'Interactor2': 'Node'})
        node2_interactome['Frequency'] = 0.0
        gs_nodes = node_table[[Evaluation.NODE_ID]].rename(columns={Evaluation.NODE_ID: 'Node'})
        gs_nodes['Frequency'] = 0.0

        # combine gold standard and network nodes
        other_nodes = pd.concat([node1_interactome, node2_interactome, gs_nodes])

        for ensemble_file in ensemble_files:
            label = Path(ensemble_file).name.split('-')[0]
            ensemble_df = pd.read_table(ensemble_file, sep='\t', header=0)

            if not ensemble_df.empty:
                node1 = ensemble_df[['Node1', 'Frequency']].rename(columns={'Node1': 'Node'})
                node2 = ensemble_df[['Node2', 'Frequency']].rename(columns={'Node2': 'Node'})
                all_nodes = pd.concat([node1, node2, other_nodes])
                node_ensemble = all_nodes.groupby(['Node']).max().reset_index()
            else:
                node_ensemble = other_nodes.groupby(['Node']).max().reset_index()

            node_ensembles_dict[label] = node_ensemble

        return node_ensembles_dict

    @staticmethod
    def precision_recall_curve_node_ensemble(node_ensembles: dict, node_table: pd.DataFrame, output_png: str,
                                             output_file: str):
        """
        Plots precision-recall (PR) curves for a set of node ensembles evaluated against a gold standard.

        Takes in a dictionary containing either algorithm-specific node ensembles or an aggregated node ensemble
        for a given dataset, along with the corresponding gold standard node table. Computes PR curves for
        each ensemble and plots all curves on a single figure.

        @param node_ensembles: dict of the pre-computed node_ensemble(s)
        @param node_table: gold standard nodes
        @param output_png: filename to save the precision and recall curves as a .png image
        @param output_file: filename to save the precision, recall, threshold values, average precision, and baseline
        average precision
        """
        gold_standard_nodes = set(node_table[Evaluation.NODE_ID])

        # make color palette per ensemble label name
        label_names = list(node_ensembles.keys())
        color_palette = create_palette(label_names)

        plt.figure(figsize=(10, 7))

        prc_dfs = []
        metric_dfs = []

        baseline = None

        for label, node_ensemble in node_ensembles.items():
            if not node_ensemble.empty:
                y_true = [1 if node in gold_standard_nodes else 0 for node in node_ensemble['Node']]
                y_scores = node_ensemble['Frequency'].tolist()
                precision, recall, thresholds = precision_recall_curve(y_true, y_scores)
                # avg precision summarizes a precision-recall curve as the weighted mean of precisions achieved at each threshold
                avg_precision = average_precision_score(y_true, y_scores)

                # only set baseline precision once
                # the same for every algorithm per dataset/goldstandard pair
                if baseline is None:
                    baseline = np.sum(y_true) / len(y_true)
                    plt.axhline(y=baseline, color="black", linestyle='--', label=f'Baseline: {baseline:.4f}')

                plt.plot(recall, precision, color=color_palette[label], marker='o',
                         label=f'{label.capitalize()} (AP: {avg_precision:.4f})')

                # Dropping last elements because scikit-learn adds (1, 0) to precision/recall for plotting, not tied to real thresholds
                # https://scikit-learn.org/stable/modules/generated/sklearn.metrics.precision_recall_curve.html#sklearn.metrics.precision_recall_curve:~:text=Returns%3A-,precision,predictions%20with%20score%20%3E%3D%20thresholds%5Bi%5D%20and%20the%20last%20element%20is%200.,-thresholds
                prc_data = {
                    'Threshold': thresholds,
                    'Precision': precision[:-1],
                    'Recall': recall[:-1],
                }

                metric_data = {
                    'Average_Precision': [avg_precision],
                }

                ensemble_source = label.capitalize() if label != 'ensemble' else "Aggregated"
                prc_data = {'Ensemble_Source': [ensemble_source] * len(thresholds), **prc_data}
                metric_data = {'Ensemble_Source': [ensemble_source], **metric_data}

                prc_df = pd.DataFrame.from_dict(prc_data)
                prc_dfs.append(prc_df)
                metric_df = pd.DataFrame.from_dict(metric_data)
                metric_dfs.append(metric_df)

            else:
                raise ValueError(
                    "Cannot compute PR curve: the ensemble network is empty."
                    f"This should not happen unless the input network for pathway reconstruction is empty."
                )

        if 'ensemble' not in label_names:
            plt.title('Precision-Recall Curve Per Algorithm Specific Ensemble')
        else:
            plt.title('Precision-Recall Curve for Aggregated Ensemble Across Algorithms')

        plt.xlim(0, 1)
        plt.ylim(0, 1)
        plt.xlabel('Recall')
        plt.ylabel('Precision')
        plt.legend(loc='lower left', bbox_to_anchor=(1, 0.5))
        plt.grid(True)
        plt.savefig(output_png, bbox_inches='tight')
        plt.close()

        combined_prc_df = pd.concat(prc_dfs, ignore_index=True)
        combined_metrics_df = pd.concat(metric_dfs, ignore_index=True)
        combined_metrics_df["Baseline"] = baseline

        # merge dfs and NaN out metric values except for first row of each Ensemble_Source
        complete_df = combined_prc_df.merge(combined_metrics_df, on="Ensemble_Source", how="left")
        not_last_rows = complete_df.duplicated(subset="Ensemble_Source", keep='first')
        complete_df.loc[not_last_rows, ["Average_Precision", "Baseline"]] = None
        complete_df.to_csv(output_file, index=False, sep="\t")
>>>>>>> 43c284d9
<|MERGE_RESOLUTION|>--- conflicted
+++ resolved
@@ -7,11 +7,8 @@
 import numpy as np
 import pandas as pd
 from sklearn.metrics import (
-<<<<<<< HEAD
-=======
     average_precision_score,
     precision_recall_curve,
->>>>>>> 43c284d9
     precision_score,
     recall_score,
 )
@@ -83,12 +80,8 @@
         # TODO: later iteration - chose between node and edge file, or allow both
 
     @staticmethod
-<<<<<<< HEAD
-    def precision_and_recall(file_paths: Iterable[Path], node_table: pd.DataFrame, algorithms: list, output_file: str, output_png:str=None):
-=======
     def precision_and_recall(file_paths: Iterable[Path], node_table: pd.DataFrame, algorithms: list, output_file: str,
                              output_png: str):
->>>>>>> 43c284d9
         """
         Takes in file paths for a specific dataset and an associated gold standard node table.
         Calculates precision and recall for each pathway file
@@ -97,31 +90,19 @@
         @param node_table: the gold standard nodes
         @param algorithms: list of algorithms used in current run of SPRAS
         @param output_file: the filename to save the precision and recall of each pathway
-<<<<<<< HEAD
-        @param output_png (optional): the filename to plot the precision and recall of each pathway (not a PRC)
-=======
         @param output_png: the filename to plot the precision and recall of each pathway (not a PRC)
->>>>>>> 43c284d9
         """
         y_true = set(node_table["NODEID"])
         results = []
         for f in file_paths:
             df = pd.read_table(f, sep="\t", header=0, usecols=["Node1", "Node2"])
-<<<<<<< HEAD
-            y_pred = set(df['Node1']).union(set(df['Node2']))
-=======
             y_pred = set(df["Node1"]).union(set(df["Node2"]))
->>>>>>> 43c284d9
             all_nodes = y_true.union(y_pred)
             y_true_binary = [1 if node in y_true else 0 for node in all_nodes]
             y_pred_binary = [1 if node in y_pred else 0 for node in all_nodes]
             # default to 0.0 if there is a divide by 0 error
-<<<<<<< HEAD
-            # not using precision_recall_curve because thresholds are binary (0 or 1); rather we are directly calculating precision and recall per pathway
-=======
             # not using precision_recall_curve because thresholds are binary (0 or 1); rather we are directly
             # calculating precision and recall per pathway
->>>>>>> 43c284d9
             precision = precision_score(y_true_binary, y_pred_binary, zero_division=0.0)
             recall = recall_score(y_true_binary, y_pred_binary, zero_division=0.0)
             results.append({"Pathway": f, "Precision": precision, "Recall": recall})
@@ -141,15 +122,10 @@
                         plt.plot(
                             subset["Recall"],
                             subset["Precision"],
-<<<<<<< HEAD
-                            color = color_palette[algorithm],
-                            marker='o',
-                            linestyle='',
-=======
                             color=color_palette[algorithm],
                             marker="o",
                             linestyle="",
->>>>>>> 43c284d9
+
                             label=f"{algorithm}"
                         )
 
@@ -157,31 +133,15 @@
                 plt.ylabel("Precision")
                 plt.xlim(-0.05, 1.05)
                 plt.ylim(-0.05, 1.05)
-<<<<<<< HEAD
-                plt.title("Precision and Recall Plot")
-=======
+                # TODO: update to work with all evaluation metods
                 if "per-algorithm" in output_png:
                     plt.title("PCA-Chosen Pathway Per Algorithm Precision and Recall Plot")
                 else:
                     plt.title("PCA-Chosen Pathway Precision and Recall Plot")
->>>>>>> 43c284d9
                 plt.legend()
                 plt.grid(True)
                 plt.savefig(output_png)
                 plt.close()
-<<<<<<< HEAD
-        else: # TODO: I don't think this case will ever hit
-            pr_df.to_csv(output_file, sep="\t", index=False)
-            if output_png is not None:
-                plt.figure(figsize=(10, 7))
-                plt.plot([], [], label="No Pathways Given")
-                plt.title("Precision and Recall Plot")
-                plt.legend()
-                plt.savefig(output_png)
-                plt.close()
-
-
-=======
         else:
             # Edge case: if all algorithms chosen use only 1 parameter combination
             # TODO: once functions are separated, update to be a warning
@@ -405,5 +365,4 @@
         complete_df = combined_prc_df.merge(combined_metrics_df, on="Ensemble_Source", how="left")
         not_last_rows = complete_df.duplicated(subset="Ensemble_Source", keep='first')
         complete_df.loc[not_last_rows, ["Average_Precision", "Baseline"]] = None
-        complete_df.to_csv(output_file, index=False, sep="\t")
->>>>>>> 43c284d9
+        complete_df.to_csv(output_file, index=False, sep="\t")