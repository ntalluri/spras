"""
This config file is being used as a singleton. Because python creates a single instance
of modules when they're imported, we rely on the Snakefile instantiating the module.
In particular, when the Snakefile calls init_config, it will reassign config
to take the value of the actual config provided by Snakemake. After that point, any
module that imports this module can access a config option by checking the object's
value. For example

import spras.config as config
container_framework = config.config.container_framework

will grab the top level registry configuration option as it appears in the config file
"""

import copy as copy
import itertools as it
import os
import re

import numpy as np
import yaml

from spras.util import hash_params_sha1_base32

# The default length of the truncated hash used to identify parameter combinations
DEFAULT_HASH_LENGTH = 7
DEFAULT_CONTAINER_PREFIX = "docker.io/reedcompbio"

config = None

# This will get called in the Snakefile, instantiating the singleton with the raw config
def init_global(config_dict):
    global config
    config = Config(config_dict)

def init_from_file(filepath):
    global config

    # Handle opening the file and parsing the yaml
    filepath = os.path.abspath(filepath)
    try:
        with open(filepath, 'r') as yaml_file:
            config_dict = yaml.safe_load(yaml_file)
    except FileNotFoundError:
        print(f"Error: The specified config '{filepath}' could not be found.")
        return False
    except yaml.YAMLError as e:
        print(f"Error: Failed to parse config '{filepath}': {e}")
        return False

    # And finally, initialize
    config = Config(config_dict)


class Config:
    def __init__(self, raw_config):
        # Since process_config winds up modifying the raw_config passed to it as a side effect,
        # we'll make a deep copy here to guarantee we don't break anything. This preserves the
        # config as it's given to the Snakefile by Snakemake

        # Member vars populated by process_config. Set to None before they are populated so that our
        # __init__ makes clear exactly what is being configured.
        # Directory used for storing output
        self.out_dir = None
        # Container framework used by PRMs. Valid options are "docker" and "singularity"
        self.container_framework = None
        # The container prefix (host and organization) to use for images. Default is "docker.io/reedcompbio"
        self.container_prefix = DEFAULT_CONTAINER_PREFIX
        # A Boolean specifying whether to unpack singularity containers. Default is False
        self.unpack_singularity = False
        # A dictionary to store configured datasets against which SPRAS will be run
        self.datasets = None
        # A dictionary to store configured gold standard data against ouptut of SPRAS runs
        self.gold_standards = None
        # The hash length SPRAS will use to identify parameter combinations. Default is 7
        self.hash_length = DEFAULT_HASH_LENGTH
        # The list of algorithms to run in the workflow. Each is a dict with 'name' as an expected key.
        self.algorithms = None
        # A nested dict mapping algorithm names to dicts that map parameter hashes to parameter combinations.
        # Only includes algorithms that are set to be run with 'include: true'.
        self.algorithm_params = None
        # Deprecated. Previously a dict mapping algorithm names to a Boolean tracking whether they used directed graphs.
        self.algorithm_directed  = None
        # A dict with the analysis settings
        self.analysis_params = None
        # A dict with the ML settings
        self.ml_params = None
        # A dict with the PCA settings
        self.pca_params = None
        # A dict with the hierarchical clustering settings
        self.hac_params = None
        # A Boolean specifying whether to run the summary analysis
        self.analysis_include_summary = None
        # A Boolean specifying whether to run the GraphSpace analysis
        self.analysis_include_graphspace  = None
        # A Boolean specifying whether to run the Cytoscape analysis
        self.analysis_include_cytoscape  = None
        # A Boolean specifying whether to run the ML analysis
        self.analysis_include_ml = None
        # A Boolean specifying whether to run the Evaluation analysis
        self.analysis_include_evalution = None


        _raw_config = copy.deepcopy(raw_config)
        self.process_config(_raw_config)

    def process_config(self, raw_config):
        if raw_config == {}:
            raise ValueError("Config file cannot be empty. Use --configfile <filename> to set a config file.")

        # Set up a few top-level config variables
        self.out_dir = raw_config["reconstruction_settings"]["locations"]["reconstruction_dir"]

        # We allow the container framework not to be defined in the config. In the case it isn't, default to docker.
        # However, if we get a bad value, we raise an exception.
        if "container_framework" in raw_config:
            container_framework = raw_config["container_framework"].lower()
            if container_framework not in ("docker", "singularity"):
                msg = "SPRAS was configured to run with an unknown container framework: '" + raw_config["container_framework"] + "'. Accepted values are 'docker' or 'singularity'."
                raise ValueError(msg)
            self.container_framework = container_framework
        else:
            self.container_framework = "docker"

        # Unpack settings for running in singularity mode. Needed when running PRM containers if already in a container.
        if "unpack_singularity" in raw_config:
            # The value in the config is a string, and we need to convert it to a bool.
            unpack_singularity = raw_config["unpack_singularity"]
            if unpack_singularity and self.container_framework != "singularity":
                print("Warning: unpack_singularity is set to True, but the container framework is not singularity. This setting will have no effect.")
            self.unpack_singularity = unpack_singularity

        # Grab registry from the config, and if none is provided default to docker
        if "container_registry" in raw_config and raw_config["container_registry"]["base_url"] != "" and raw_config["container_registry"]["owner"] != "":
            self.container_prefix = raw_config["container_registry"]["base_url"] + "/" + raw_config["container_registry"]["owner"]

        # Parse dataset information
        # Datasets is initially a list, where each list entry has a dataset label and lists of input files
        # Convert the dataset list into a dict where the label is the key and update the config data structure
        # TODO allow labels to be optional and assign default labels
        # TODO check for collisions in dataset labels, warn, and make the labels unique
        # Need to work more on input file naming to make less strict assumptions
        # about the filename structure
        # Currently assumes all datasets have a label and the labels are unique
        # When Snakemake parses the config file it loads the datasets as OrderedDicts not dicts
        # Convert to dicts to simplify the yaml logging
        self.datasets = {dataset["label"]: dict(dataset) for dataset in raw_config["datasets"]}

<<<<<<< HEAD
        try:
            self.gold_standards = {gold_standard["label"]: dict(gold_standard) for gold_standard in raw_config["gold_standard"]}
        except:
            self.gold_standards = {}

        for key in self.gold_standards:
            pattern = r'^\w+$'
            if not bool(re.match(pattern, key)):
                raise ValueError(f"Gold standard label \'{key}\' contains invalid values. Gold standard labels can only contain letters, numbers, or underscores.")
=======
        for key in self.datasets:
            pattern = r'^\w+$'
            if not bool(re.match(pattern, key)):
                raise ValueError(f"Dataset label \'{key}\' contains invalid values. Dataset labels can only contain letters, numbers, or underscores.")
>>>>>>> b4f8d51e

        # Code snipped from Snakefile that may be useful for assigning default labels
        # dataset_labels = [dataset.get('label', f'dataset{index}') for index, dataset in enumerate(datasets)]
        # Maps from the dataset label to the dataset list index
        # dataset_dict = {dataset.get('label', f'dataset{index}'): index for index, dataset in enumerate(datasets)}

        # Override the default parameter hash length if specified in the config file
        if "hash_length" in raw_config and raw_config["hash_length"] != "":
            self.hash_length = int(raw_config["hash_length"])

        prior_params_hashes = set()

        # Parse algorithm information
        # Each algorithm's parameters are provided as a list of dictionaries
        # Defaults are handled in the Python function or class that wraps
        # running that algorithm
        # Keys in the parameter dictionary are strings
        self.algorithm_params = dict()
        self.algorithm_directed = dict()
        self.algorithms = raw_config["algorithms"]
        for alg in self.algorithms:
            cur_params = alg["params"]
            if "include" in cur_params and cur_params.pop("include"):
                # This dict maps from parameter combinations hashes to parameter combination dictionaries
                self.algorithm_params[alg["name"]] = dict()
            else:
                # Do not parse the rest of the parameters for this algorithm if it is not included
                continue

            if "directed" in cur_params:
                print("UPDATE: we no longer use the directed key in the config file")
                cur_params.pop("directed")

            # The algorithm has no named arguments so create a default placeholder
            if len(cur_params) == 0:
                cur_params["run1"] = {"spras_placeholder": ["no parameters"]}

            # Each set of runs should be 1 level down in the config file
            for run_params in cur_params:
                all_runs = []

                # We create the product of all param combinations for each run
                param_name_list = []
                if cur_params[run_params]:
                    for p in cur_params[run_params]:
                        param_name_list.append(p)
                        all_runs.append(eval(str(cur_params[run_params][p])))
                run_list_tuples = list(it.product(*all_runs))
                param_name_tuple = tuple(param_name_list)
                for r in run_list_tuples:
                    run_dict = dict(zip(param_name_tuple, r, strict=True))
                    # TODO temporary workaround for yaml.safe_dump in Snakefile write_parameter_log
                    for param, value in run_dict.copy().items():
                        if isinstance(value, np.float64):
                            run_dict[param] = float(value)
                    params_hash = hash_params_sha1_base32(run_dict, self.hash_length)
                    if params_hash in prior_params_hashes:
                        raise ValueError(f'Parameter hash collision detected. Increase the hash_length in the config file '
                                        f'(current length {self.hash_length}).')
                    self.algorithm_params[alg["name"]][params_hash] = run_dict

        self.analysis_params = raw_config["analysis"] if "analysis" in raw_config else {}
        self.ml_params = self.analysis_params["ml"] if "ml" in self.analysis_params else {}

        self.pca_params = {}
        if "components" in self.ml_params:
            self.pca_params["components"] = self.ml_params["components"]
        if "labels" in self.ml_params:
            self.pca_params["labels"] = self.ml_params["labels"]

        self.hac_params = {}
        if "linkage" in self.ml_params:
            self.hac_params["linkage"] = self.ml_params["linkage"]
        if "metric" in self.ml_params:
            self.hac_params["metric"] = self.ml_params ["metric"]

        self.analysis_include_summary = raw_config["analysis"]["summary"]["include"]
        self.analysis_include_graphspace = raw_config["analysis"]["graphspace"]["include"]
        self.analysis_include_cytoscape = raw_config["analysis"]["cytoscape"]["include"]
        self.analysis_include_ml = raw_config["analysis"]["ml"]["include"]
        self.analysis_include_evalution = raw_config["analysis"]["evaluation"]["include"]

        # COMMENT: the code will run correctly without this section below due to empty dict in try except above
        # TODO: decide if this part is needed
        if self.gold_standards == {} and self.analysis_include_evalution == True:
            print("Gold standard data not provided. Evaluation analysis cannot run.")
            self.analysis_include_evalution = False

        if 'aggregate_per_algorithm' not in self.ml_params:
            self.analysis_include_ml_aggregate_algo = False
        else:
            self.analysis_include_ml_aggregate_algo = raw_config["analysis"]["ml"]["aggregate_per_algorithm"]<|MERGE_RESOLUTION|>--- conflicted
+++ resolved
@@ -145,8 +145,12 @@
         # When Snakemake parses the config file it loads the datasets as OrderedDicts not dicts
         # Convert to dicts to simplify the yaml logging
         self.datasets = {dataset["label"]: dict(dataset) for dataset in raw_config["datasets"]}
-
-<<<<<<< HEAD
+        
+        for key in self.datasets:
+            pattern = r'^\w+$'
+            if not bool(re.match(pattern, key)):
+                raise ValueError(f"Dataset label \'{key}\' contains invalid values. Dataset labels can only contain letters, numbers, or underscores.")
+
         try:
             self.gold_standards = {gold_standard["label"]: dict(gold_standard) for gold_standard in raw_config["gold_standard"]}
         except:
@@ -156,12 +160,6 @@
             pattern = r'^\w+$'
             if not bool(re.match(pattern, key)):
                 raise ValueError(f"Gold standard label \'{key}\' contains invalid values. Gold standard labels can only contain letters, numbers, or underscores.")
-=======
-        for key in self.datasets:
-            pattern = r'^\w+$'
-            if not bool(re.match(pattern, key)):
-                raise ValueError(f"Dataset label \'{key}\' contains invalid values. Dataset labels can only contain letters, numbers, or underscores.")
->>>>>>> b4f8d51e
 
         # Code snipped from Snakefile that may be useful for assigning default labels
         # dataset_labels = [dataset.get('label', f'dataset{index}') for index, dataset in enumerate(datasets)]
