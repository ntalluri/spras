--- conflicted
+++ resolved
@@ -1,19 +1,13 @@
 import warnings
 from pathlib import Path
 
-<<<<<<< HEAD
-from spras.containers import prepare_volume, run_container
+from spras.containers import prepare_volume, run_container_and_log
 from spras.dataset import Dataset
 from spras.interactome import (
     convert_undirected_to_directed,
     has_direction,
     reinsert_direction_col_undirected,
 )
-=======
-from spras.containers import prepare_volume, run_container_and_log
-from spras.dataset import Dataset
-from spras.interactome import reinsert_direction_col_undirected
->>>>>>> 8278f173
 from spras.prm import PRM
 from spras.util import add_rank_column, duplicate_edges, raw_pathway_df
 
