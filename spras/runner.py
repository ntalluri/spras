from typing import Any

# supported algorithm imports
<<<<<<< HEAD
from spras.allpairs import AllPairs
from spras.dataset import Dataset
from spras.domino import DOMINO
from spras.meo import MEO
from spras.mincostflow import MinCostFlow
from spras.omicsintegrator1 import OmicsIntegrator1
from spras.omicsintegrator2 import OmicsIntegrator2
from spras.pathlinker import PathLinker
from spras.prm import PRM
=======
from spras.allpairs import AllPairs as allpairs
from spras.btb import BowTieBuilder as bowtiebuilder
from spras.dataset import Dataset
from spras.domino import DOMINO as domino
from spras.meo import MEO as meo
from spras.mincostflow import MinCostFlow as mincostflow
from spras.omicsintegrator1 import OmicsIntegrator1 as omicsintegrator1
from spras.omicsintegrator2 import OmicsIntegrator2 as omicsintegrator2
from spras.pathlinker import PathLinker as pathlinker
from spras.rwr import RWR as rwr
from spras.strwr import ST_RWR as strwr
>>>>>>> 42f6f538

algorithms: dict[str, type[PRM]] = {
    "allpairs": AllPairs,
    "domino": DOMINO,
    "meo": MEO,
    "mincostflow": MinCostFlow,
    "omicsintegrator1": OmicsIntegrator1,
    "omicsintegrator2": OmicsIntegrator2,
    "pathlinker": PathLinker,
}

def get_algorithm(algorithm: str) -> type[PRM]:
    try:
        return algorithms[algorithm.lower()]
    except KeyError as exc:
        raise NotImplementedError(f'{algorithm} is not currently supported.') from exc

def run(algorithm: str, params):
    """
    A generic interface to the algorithm-specific run functions
    """
    algorithm_runner = get_algorithm(algorithm)
    algorithm_runner.run(**params)


def get_required_inputs(algorithm: str):
    """
    Get the input files requires to run this algorithm
    @param algorithm: algorithm name
    @return: A list of strings of input files types
    """
    algorithm_runner = get_algorithm(algorithm)
    return algorithm_runner.required_inputs


def merge_input(dataset_dict, dataset_file: str):
    """
    Merge files listed for this dataset and write the dataset to disk
    @param dataset_dict: dataset to process
    @param dataset_file: output filename
    """
    dataset = Dataset(dataset_dict)
    dataset.to_file(dataset_file)


def prepare_inputs(algorithm: str, data_file: str, filename_map: dict[str, str]):
    """
    Prepare general dataset files for this algorithm
    @param algorithm: algorithm name
    @param data_file: dataset
    @param filename_map: a dict mapping file types in the required_inputs to the filename for that type
    @return:
    """
    dataset = Dataset.from_file(data_file)
    algorithm_runner = get_algorithm(algorithm)
    return algorithm_runner.generate_inputs(dataset, filename_map)


def parse_output(algorithm: str, raw_pathway_file: str, standardized_pathway_file: str, params: dict[str, Any]):
    """
    Convert a predicted pathway into the universal format
    @param algorithm: algorithm name
    @param raw_pathway_file: pathway file produced by an algorithm's run function
    @param standardized_pathway_file: the same pathway written in the universal format
    """
<<<<<<< HEAD
    algorithm_runner = get_algorithm(algorithm)
    return algorithm_runner.parse_output(raw_pathway_file, standardized_pathway_file)
=======
    try:
        algorithm_runner = globals()[algorithm.lower()]
    except KeyError as exc:
        raise NotImplementedError(f'{algorithm} is not currently supported') from exc
    return algorithm_runner.parse_output(raw_pathway_file, standardized_pathway_file, params)
>>>>>>> 42f6f538
<|MERGE_RESOLUTION|>--- conflicted
+++ resolved
@@ -1,8 +1,8 @@
 from typing import Any
 
 # supported algorithm imports
-<<<<<<< HEAD
 from spras.allpairs import AllPairs
+from spras.btb import BowTieBuilder
 from spras.dataset import Dataset
 from spras.domino import DOMINO
 from spras.meo import MEO
@@ -11,28 +11,20 @@
 from spras.omicsintegrator2 import OmicsIntegrator2
 from spras.pathlinker import PathLinker
 from spras.prm import PRM
-=======
-from spras.allpairs import AllPairs as allpairs
-from spras.btb import BowTieBuilder as bowtiebuilder
-from spras.dataset import Dataset
-from spras.domino import DOMINO as domino
-from spras.meo import MEO as meo
-from spras.mincostflow import MinCostFlow as mincostflow
-from spras.omicsintegrator1 import OmicsIntegrator1 as omicsintegrator1
-from spras.omicsintegrator2 import OmicsIntegrator2 as omicsintegrator2
-from spras.pathlinker import PathLinker as pathlinker
-from spras.rwr import RWR as rwr
-from spras.strwr import ST_RWR as strwr
->>>>>>> 42f6f538
+from spras.rwr import RWR
+from spras.strwr import ST_RWR
 
 algorithms: dict[str, type[PRM]] = {
     "allpairs": AllPairs,
+    "bowtiebuilder": BowTieBuilder,
     "domino": DOMINO,
     "meo": MEO,
     "mincostflow": MinCostFlow,
     "omicsintegrator1": OmicsIntegrator1,
     "omicsintegrator2": OmicsIntegrator2,
     "pathlinker": PathLinker,
+    "rwr": RWR,
+    "st_rwr": ST_RWR,
 }
 
 def get_algorithm(algorithm: str) -> type[PRM]:
@@ -89,13 +81,8 @@
     @param raw_pathway_file: pathway file produced by an algorithm's run function
     @param standardized_pathway_file: the same pathway written in the universal format
     """
-<<<<<<< HEAD
-    algorithm_runner = get_algorithm(algorithm)
-    return algorithm_runner.parse_output(raw_pathway_file, standardized_pathway_file)
-=======
     try:
-        algorithm_runner = globals()[algorithm.lower()]
+        algorithm_runner = get_algorithm(algorithm)
     except KeyError as exc:
         raise NotImplementedError(f'{algorithm} is not currently supported') from exc
-    return algorithm_runner.parse_output(raw_pathway_file, standardized_pathway_file, params)
->>>>>>> 42f6f538
+    return algorithm_runner.parse_output(raw_pathway_file, standardized_pathway_file, params)