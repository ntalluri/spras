--- conflicted
+++ resolved
@@ -10,12 +10,9 @@
 from spras.omicsintegrator1 import OmicsIntegrator1 as omicsintegrator1
 from spras.omicsintegrator2 import OmicsIntegrator2 as omicsintegrator2
 from spras.pathlinker import PathLinker as pathlinker
-<<<<<<< HEAD
 from spras.responsenet import ResponseNet as responsenet
-=======
 from spras.rwr import RWR as rwr
 from spras.strwr import ST_RWR as strwr
->>>>>>> 6db25f40
 
 
 def run(algorithm: str, params):
