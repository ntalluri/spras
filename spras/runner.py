# supported algorithm imports
from spras.allpairs import AllPairs as allpairs
from spras.dataset import Dataset
from spras.domino import DOMINO as domino
from spras.meo import MEO as meo
from spras.mincostflow import MinCostFlow as mincostflow
from spras.omicsintegrator1 import OmicsIntegrator1 as omicsintegrator1
from spras.omicsintegrator2 import OmicsIntegrator2 as omicsintegrator2
from spras.pathlinker import PathLinker as pathlinker
from spras.rwr import RWR as rwr
from spras.strwr import ST_RWR as strwr


def run(algorithm: str, params):
    """
    A generic interface to the algorithm-specific run functions
    """
    try:
        algorithm_runner = globals()[algorithm.lower()]
    except KeyError as exc:
        raise NotImplementedError(f'{algorithm} is not currently supported') from exc
    algorithm_runner.run(**params)


def get_required_inputs(algorithm: str):
    """
    Get the input files requires to run this algorithm
    @param algorithm: algorithm name
    @return: A list of strings of input files types
    """
    try:
        algorithm_runner = globals()[algorithm.lower()]
    except KeyError as exc:
        raise NotImplementedError(f'{algorithm} is not currently supported') from exc
    return algorithm_runner.required_inputs


def merge_input(dataset_dict, dataset_file: str):
    """
    Merge files listed for this dataset and write the dataset to disk
    @param dataset_dict: dataset to process
    @param dataset_file: output filename
    """
    dataset = Dataset(dataset_dict)
    dataset.to_file(dataset_file)


def prepare_inputs(algorithm: str, data_file: str, filename_map: dict[str, str]):
    """
    Prepare general dataset files for this algorithm
    @param algorithm: algorithm name
    @param data_file: dataset
    @param filename_map: a dict mapping file types in the required_inputs to the filename for that type
    @return:
    """
    dataset = Dataset.from_file(data_file)
    try:
        algorithm_runner = globals()[algorithm.lower()]
    except KeyError as exc:
        raise NotImplementedError(f'{algorithm} is not currently supported') from exc
    return algorithm_runner.generate_inputs(dataset, filename_map)


<<<<<<< HEAD
def parse_output(algorithm, raw_pathway_file, standardized_pathway_file, params):
=======
def parse_output(algorithm: str, raw_pathway_file: str, standardized_pathway_file: str):
>>>>>>> 8278f173
    """
    Convert a predicted pathway into the universal format
    @param algorithm: algorithm name
    @param raw_pathway_file: pathway file produced by an algorithm's run function
    @param standardized_pathway_file: the same pathway written in the universal format
    """
    try:
        algorithm_runner = globals()[algorithm.lower()]
    except KeyError as exc:
        raise NotImplementedError(f'{algorithm} is not currently supported') from exc
    return algorithm_runner.parse_output(raw_pathway_file, standardized_pathway_file, params)<|MERGE_RESOLUTION|>--- conflicted
+++ resolved
@@ -1,3 +1,5 @@
+from typing import Any
+
 # supported algorithm imports
 from spras.allpairs import AllPairs as allpairs
 from spras.dataset import Dataset
@@ -61,11 +63,7 @@
     return algorithm_runner.generate_inputs(dataset, filename_map)
 
 
-<<<<<<< HEAD
-def parse_output(algorithm, raw_pathway_file, standardized_pathway_file, params):
-=======
-def parse_output(algorithm: str, raw_pathway_file: str, standardized_pathway_file: str):
->>>>>>> 8278f173
+def parse_output(algorithm: str, raw_pathway_file: str, standardized_pathway_file: str, params: dict[str, Any]):
     """
     Convert a predicted pathway into the universal format
     @param algorithm: algorithm name
