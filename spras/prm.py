from abc import ABC, abstractmethod
from typing import Any

from spras.dataset import Dataset


class PRM(ABC):
    """
    The PRM (Pathway Reconstruction Module) class,
    which defines the interface that `runner.py` uses to handle
    algorithms.
    """

    @property
    @staticmethod
    @abstractmethod
    def required_inputs(self):
        # Note: This NotImplementedError will never trigger.
        # See CONTRIBUTING.md for more information.
        raise NotImplementedError

    @staticmethod
    @abstractmethod
    def generate_inputs(data: Dataset, filename_map: dict[str, str]):
        raise NotImplementedError

    @staticmethod
    @abstractmethod
    def run(**kwargs):
        raise NotImplementedError

    @staticmethod
    @abstractmethod
<<<<<<< HEAD
    def parse_output(raw_pathway_file: str, standardized_pathway_file: str):
        raise NotImplementedError

    @classmethod
    def validate_required_inputs(cls, filename_map: dict[str, str]):
        for input_type in cls.required_inputs:
            if input_type not in filename_map:
                raise ValueError("{input_type} filename is missing")
=======
    def parse_output(raw_pathway_file: str, standardized_pathway_file: str, params: dict[str, Any]):
        raise NotImplementedError
>>>>>>> 5dc2d0a6
<|MERGE_RESOLUTION|>--- conflicted
+++ resolved
@@ -31,16 +31,11 @@
 
     @staticmethod
     @abstractmethod
-<<<<<<< HEAD
-    def parse_output(raw_pathway_file: str, standardized_pathway_file: str):
+    def parse_output(raw_pathway_file: str, standardized_pathway_file: str, params: dict[str, Any]):
         raise NotImplementedError
 
     @classmethod
     def validate_required_inputs(cls, filename_map: dict[str, str]):
         for input_type in cls.required_inputs:
             if input_type not in filename_map:
-                raise ValueError("{input_type} filename is missing")
-=======
-    def parse_output(raw_pathway_file: str, standardized_pathway_file: str, params: dict[str, Any]):
-        raise NotImplementedError
->>>>>>> 5dc2d0a6
+                raise ValueError("{input_type} filename is missing")