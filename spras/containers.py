import os
import platform
import re
import subprocess
from pathlib import Path, PurePath, PurePosixPath
from typing import Iterator, List, Optional, Tuple, Union

import docker
import docker.errors

import spras.config.config as config
from spras.logging import indent
from spras.profiling import create_apptainer_container_stats, create_peer_cgroup
from spras.util import hash_filename


def prepare_path_docker(orig_path: PurePath) -> str:
    """
    Prepare an absolute path for mounting as a Docker volume.
    Converts Windows file separators to posix separators.
    Converts Windows drive letters in absolute paths.
    """
    # TODO consider testing PurePath.is_absolute()
    prepared_path = orig_path.as_posix()
    # Check whether the path matches an absolute Windows path with a drive letter
    match = re.match(r'^([A-Z]:)(.*)', prepared_path)
    if match:
        # The first group is the drive such as C:
        drive = match.group(1).lower()[0]
        # The second group is the rest of the path such as /Users/me
        prepared_path = match.group(2)
        prepared_path = '//' + drive + prepared_path
    return prepared_path


def convert_docker_path(src_path: PurePath, dest_path: PurePath, file_path: Union[str, PurePath]) -> PurePosixPath:
    """
    Convert a file_path that is in src_path to be in dest_path instead.
    For example, convert /usr/mydir and /usr/mydir/myfile and /tmp to /tmp/myfile
    @param src_path: source path that is a parent of file_path
    @param dest_path: destination path
    @param file_path: filename that is under the source path
    @return: a new path with the filename relative to the destination path
    """
    rel_path = file_path.relative_to(src_path)
    return PurePosixPath(dest_path, rel_path)


def download_gcs(gcs_path: str, local_path: str, is_dir: bool):
    # check that output path exists
    if not os.path.exists(Path(local_path).parent):
        os.makedirs(Path(local_path).parent)

    # build command
    cmd = 'gcloud storage'
    # rsync with checksums to make file transfer faster for larger files
    cmd = cmd + ' rsync --checksums-only'
    # check if directory
    if is_dir:
        cmd = cmd + ' -r'
    cmd = cmd + ' ' + gcs_path + ' ' + local_path

    print(cmd)
    # run command
    subprocess.run(cmd, shell=True)

    if Path(Path(local_path)/'gcs_temp.txt').exists():
        Path(Path(local_path)/'gcs_temp.txt').unlink()


def upload_gcs(local_path: str, gcs_path: str, is_dir: bool):
    # check if path exists in cloud storage
    exists = len(subprocess.run(f'gcloud storage ls {gcs_path}', shell=True, capture_output=True, text=True).stdout)
    # if path exists rsync
    if exists > 0:
        cmd = 'gcloud storage rsync --checksums-only'
    # if directory is empty
    elif exists == 0 and len(os.listdir(local_path)) == 0:
        # create a temporary file because GCS will not recognize empty directories
        Path(Path(local_path)/'gcs_temp.txt').touch()
        # copy path to cloud storage
        cmd = 'gcloud storage cp -c'
    # else copy path to cloud storage
    else:
        cmd = 'gcloud storage cp -c'
    # check if directory
    if is_dir:
        cmd = cmd + ' -r'
    cmd = cmd + ' ' + str(Path(local_path).resolve()) + ' ' + gcs_path

    print(cmd)
    # run command
    subprocess.run(cmd, shell=True)


def prepare_dsub_cmd(flags: dict[str, str | list[str]]):
    # set constant flags
    dsub_command = 'dsub'
    flags['provider'] = 'google-cls-v2'
    flags['regions'] = 'us-central1'
    flags['user-project'] = os.getenv('GOOGLE_PROJECT')
    flags['project'] = os.getenv('GOOGLE_PROJECT')
    flags['network'] = 'network'
    flags['subnetwork'] = 'subnetwork'
    flags['service-account'] = subprocess.run(['gcloud', 'config', 'get-value', 'account'], capture_output=True, text=True).stdout.replace('\n', '')

    # order flags according to flag_list
    flag_list = ["provider", "regions", "zones", "location", "user-project", "project", "network", "subnetwork", "service-account", "image", "env",
                 "logging", "input", "input-recursive", "mount", "output", "output-recursive", "command", "script"]
    ordered_flags = {f:flags[f] for f in flag_list if f in flags.keys()}

    # iteratively add flags to the command
    for flag, value in ordered_flags.items():
        if isinstance(value, list):
            for f in value:
                dsub_command = dsub_command + " --" + flag + " " + f
        else:
            dsub_command = dsub_command + " --" + flag + " " + value

    # Wait for dsub job to complete
    dsub_command = dsub_command + " --wait"
    print(f"dsub command: {dsub_command}")
    return dsub_command

def env_to_items(environment: dict[str, str]) -> Iterator[str]:
    """
    Turns an environment variable dictionary to KEY=VALUE pairs.
    """
    # TODO: we should also handle special escaping here.
    return (f"{key}={value}" for key, value in environment.items())

# TODO consider a better default environment variable
# Follow docker-py's naming conventions (https://docker-py.readthedocs.io/en/stable/containers.html)
# Technically the argument is an image, not a container, but we use container here.
<<<<<<< HEAD
def run_container(framework: str, container_suffix: str, command: List[str], volumes: List[Tuple[PurePath, PurePath]], working_dir: str, environment: Optional[dict[str, str]] = None, network_disabled=False):
=======
def run_container(framework: str, container_suffix: str, command: List[str], volumes: List[Tuple[PurePath, PurePath]], working_dir: str, out_dir: str | os.PathLike, environment: Optional[dict[str, str]] = None):
>>>>>>> 0af98f2e
    """
    Runs a command in the container using Singularity or Docker
    @param framework: singularity or docker
    @param container_suffix: name of the DockerHub container without the 'docker://' prefix
    @param command: command to run in the container
    @param volumes: a list of volumes to mount where each item is a (source, destination) tuple
    @param working_dir: the working directory in the container
    @param environment: environment variables to set in the container
<<<<<<< HEAD
    @param network_disabled: Disables the network on the container. Only works for docker for now. This acts as a 'runtime assertion' that a container works w/o networking.
=======
    @param out_dir: output directory for the rule's artifacts. Only passed into run_container_singularity for the purpose of profiling.
>>>>>>> 0af98f2e
    @return: output from Singularity execute or Docker run
    """
    normalized_framework = framework.casefold()

    container = config.config.container_prefix + "/" + container_suffix
    if normalized_framework == 'docker':
<<<<<<< HEAD
        return run_container_docker(container, command, volumes, working_dir, environment, network_disabled)
    elif normalized_framework == 'singularity':
        return run_container_singularity(container, command, volumes, working_dir, environment)
=======
        return run_container_docker(container, command, volumes, working_dir, environment)
    elif normalized_framework == 'singularity' or normalized_framework == "apptainer":
        return run_container_singularity(container, command, volumes, working_dir, out_dir, environment)
>>>>>>> 0af98f2e
    elif normalized_framework == 'dsub':
        return run_container_dsub(container, command, volumes, working_dir, environment)
    else:
        raise ValueError(f'{framework} is not a recognized container framework. Choose "docker", "dsub", or "singularity".')

<<<<<<< HEAD
def run_container_and_log(name: str, framework: str, container_suffix: str, command: List[str], volumes: List[Tuple[PurePath, PurePath]], working_dir: str, environment: Optional[dict[str, str]] = None, network_disabled=False):
=======
def run_container_and_log(name: str, framework: str, container_suffix: str, command: List[str], volumes: List[Tuple[PurePath, PurePath]], working_dir: str, out_dir: str | os.PathLike, environment: Optional[dict[str, str]] = None):
>>>>>>> 0af98f2e
    """
    Runs a command in the container using Singularity or Docker with associated pretty printed messages.
    @param name: the display name of the running container for logging purposes
    @param framework: singularity or docker
    @param container_suffix: name of the DockerHub container without the 'docker://' prefix
    @param command: command to run in the container
    @param volumes: a list of volumes to mount where each item is a (source, destination) tuple
    @param working_dir: the working directory in the container
    @param environment: environment variables to set in the container
    @param network_disabled: Disables the network on the container. Only works for docker for now. This acts as a 'runtime assertion' that a container works w/o networking.
    @return: output from Singularity execute or Docker run
    """
    if not environment:
        environment = {'SPRAS': 'True'}

    print('Running {} on container framework "{}" on env {} with command: {}'.format(name, framework, list(env_to_items(environment)), ' '.join(command)), flush=True)
    try:
<<<<<<< HEAD
        out = run_container(framework=framework, container_suffix=container_suffix, command=command, volumes=volumes, working_dir=working_dir, environment=environment, network_disabled=network_disabled)
=======
        out = run_container(framework=framework, container_suffix=container_suffix, command=command, volumes=volumes, working_dir=working_dir, out_dir=out_dir, environment=environment)
>>>>>>> 0af98f2e
        if out is not None:
            if isinstance(out, list):
                out = ''.join(out)
            elif isinstance(out, dict):
                if 'message' in out:
                    # This is the format of a singularity message.
                    # See https://singularityhub.github.io/singularity-cli/api/source/spython.main.html?highlight=execute#spython.main.execute.execute.
                    if 'return_code' in out and not out['return_code'] == 0:
                        print(f"(Program exited with non-zero exit code '{out['return_code']}')")
                    out = ''.join(out['message'])
                else:
                    print("Note: This is an unknown message format - if you want this pretty printed, please file an issue at https://github.com/Reed-CompBio/spras/issues/new.")
                    out = str(out)
            elif not isinstance(out, str):
                out = str(out, "utf-8")
            print(indent(out))
    except docker.errors.ContainerError as err:
        print(f"(Command formatted as list: `{err.command}`)")
        print(f"An unexpected non-zero exit status ({err.exit_status}) inside the docker image {err.image} occurred:")
        err = str(err.stderr if err.stderr is not None else "", "utf-8")
        print(indent(err))
    except Exception as err:
        raise err

# TODO any issue with creating a new client each time inside this function?
def run_container_docker(container: str, command: List[str], volumes: List[Tuple[PurePath, PurePath]], working_dir: str, environment: Optional[dict[str, str]] = None, network_disabled=False):
    """
    Runs a command in the container using Docker.
    Attempts to automatically correct file owner and group for new files created by the container, setting them to the
    current owner and group IDs.
    Does not modify the owner or group for existing files modified by the container.
    @param container: name of the DockerHub container without the 'docker://' prefix
    @param command: command to run in the container
    @param volumes: a list of volumes to mount where each item is a (source, destination) tuple
    @param working_dir: the working directory in the container
    @param environment: environment variables to set in the container
    @return: output from Docker run, or will error if the container errored.
    """

    if not environment:
        environment = {'SPRAS': 'True'}

    # Initialize a Docker client using environment variables
    try:
        client = docker.from_env()
    except Exception as err:
        err.add_note("An error occurred when fetching the docker daemon: is docker installed and is dockerd running?")
        raise err
    # Track the contents of the local directories that will be bound so that new files added can have their owner
    # changed
    pre_volume_contents = {}
    src_dest_map = {}
    for src, dest in volumes:
        src_path = Path(src)
        # The same source path can be in volumes more than once if there were multiple input or output files
        # in the same directory
        # Only check each unique source path once and track which of the possible destination paths was used
        if src_path not in pre_volume_contents:
            # Only list files in the directory, do not walk recursively because it could include
            # a massive number of files
            pre_volume_contents[src_path] = set(src_path.iterdir())
            src_dest_map[src_path] = dest

    bind_paths = [f'{prepare_path_docker(src)}:{dest}' for src, dest in volumes]

    out = client.containers.run(container,
                                command,
                                stderr=True,
                                volumes=bind_paths,
                                working_dir=working_dir,
                                network_disabled=network_disabled,
                                environment=environment).decode('utf-8')

    # TODO does this cleanup need to still run even if there was an error in the above run command?
    # On Unix, files written by the above Docker run command will be owned by root and cannot be modified
    # outside the container by a non-root user
    # Reset the file owner and the group inside the container
    try:
        # Only available on Unix
        uid = os.getuid()
        gid = os.getgid()

        all_modified_volume_contents = set()
        for src_path in pre_volume_contents.keys():
            # Assumes the Docker run call is the only process that modified the contents
            # Only considers files that were added, not files that were modified
            post_volume_contents = set(src_path.iterdir())
            modified_volume_contents = post_volume_contents - pre_volume_contents[src_path]
            modified_volume_contents = [str(convert_docker_path(src_path, src_dest_map[src_path], p)) for p in
                                        modified_volume_contents]
            all_modified_volume_contents.update(modified_volume_contents)

        # This command changes the ownership of output files so we don't
        # get a permissions error when snakemake or the user try to touch the files
        # Use --recursive because new directories could have been created inside the container
        # Do not run the command if no files were modified
        if len(all_modified_volume_contents) > 0:
            chown_command = ['chown', f'{uid}:{gid}', '--recursive']
            chown_command.extend(all_modified_volume_contents)
            chown_command = ' '.join(chown_command)
            client.containers.run(container,
                                chown_command,
                                stderr=True,
                                volumes=bind_paths,
                                working_dir=working_dir,
                                network_disabled=network_disabled,
                                environment=environment).decode('utf-8')

    # Raised on non-Unix systems
    except AttributeError:
        pass

    # TODO: Not sure whether this is needed or where to close the client
    client.close()
    # Removed the finally block to address bugbear B012
    # "`return` inside `finally` blocks cause exceptions to be silenced"
    # finally:
    return out

def run_container_singularity(container: str, command: List[str], volumes: List[Tuple[PurePath, PurePath]], working_dir: str, out_dir: str, environment: Optional[dict[str, str]] = None):
    """
    Runs a command in the container using Singularity.
    Only available on Linux.
    @param container: name of the DockerHub container without the 'docker://' prefix
    @param command: command to run in the container
    @param volumes: a list of volumes to mount where each item is a (source, destination) tuple
    @param working_dir: the working directory in the container
    @param out_dir: output directory for the rule's artifacts -- used here to store profiling data
    @param environment: environment variable to set in the container
    @return: output from Singularity execute
    """

    if not environment:
        environment = {'SPRAS': 'True'}

    # spython is not compatible with Windows
    if platform.system() != 'Linux':
        raise NotImplementedError('Singularity support is only available on Linux')

    # See https://stackoverflow.com/questions/3095071/in-python-what-happens-when-you-import-inside-of-a-function
    from spython.main import Client

    bind_paths = [f'{prepare_path_docker(src)}:{dest}' for src, dest in volumes]

    # TODO is try/finally needed for Singularity?
    # To debug a container add the execute arguments: singularity_options=['--debug'], quiet=False
    singularity_options = ['--cleanenv', '--containall', '--pwd', working_dir]
    # Singularity does not allow $HOME to be set as a regular environment variable
    # Capture it and use the special argument instead
    if 'HOME' in environment:
        home_dir = environment['HOME']
        singularity_options.extend(['--home', home_dir])
        # We delete HOME to avoid adding it to `--env` right after.
        del environment['HOME']

    # https://docs.sylabs.io/guides/3.7/user-guide/environment_and_metadata.html#env-option
    singularity_options.extend(['--env', ",".join(env_to_items(environment))])

    # Handle unpacking singularity image if needed. Potentially needed for running nested unprivileged containers
    expanded_image = None
    if config.config.unpack_singularity:
        # The incoming image string is of the format <repository>/<owner>/<image name>:<tag> e.g.
        # hub.docker.com/reedcompbio/spras:latest
        # Here we first produce a .sif image using the image name and tag (base_cont)
        # and then expand that image into a sandbox directory. For example,
        # hub.docker.com/reedcompbio/spras:latest --> spras_latest.sif --> ./spras_latest/
        path_elements = container.split("/")
        base_cont = path_elements[-1]
        base_cont = base_cont.replace(":", "_").split(":")[0]
        sif_file = base_cont + ".sif"

        # To allow caching unpacked singularity images without polluting git on local runs,
        # we move all of the unpacked image files into a `.gitignore`d folder.
        unpacked_dir = Path("unpacked")
        unpacked_dir.mkdir(exist_ok=True)

        # Adding 'docker://' to the container indicates this is a Docker image Singularity must convert
        image_path = Client.pull('docker://' + container, name=str(unpacked_dir / sif_file))

        base_cont_path = unpacked_dir / Path(base_cont)

        # Check whether the directory for base_cont_path already exists. When running concurrent jobs, it's possible
        # something else has already pulled/unpacked the container.
        # Here, we expand the sif image from `image_path` to a directory indicated by `base_cont_path`
        if not base_cont_path.exists():
            Client.build(recipe=image_path, image=str(base_cont_path), sandbox=True, sudo=False)
        expanded_image = base_cont_path  # This is the sandbox directory

    # If not using the expanded sandbox image, we still need to prepend the docker:// prefix
    # so apptainer knows to pull and convert the image format from docker to apptainer.
    image_to_run = expanded_image if expanded_image else "docker://" + container
    if config.config.enable_profiling:
        # We won't end up using the spython client if profiling is enabled because
        # we need to run everything manually to set up the cgroup
        # Build the apptainer run command, which gets passed to the cgroup wrapper script
        singularity_cmd = [
            "apptainer", "exec"
        ]
        for bind in bind_paths:
            singularity_cmd.extend(["--bind", bind])
        singularity_cmd.extend(singularity_options)
        singularity_cmd.append(image_to_run)
        singularity_cmd.extend(command)

        my_cgroup = create_peer_cgroup()
        # The wrapper script is packaged with spras, and should be located in the same directory
        # as `containers.py`.
        wrapper = os.path.join(os.path.dirname(__file__), "cgroup_wrapper.sh")
        cmd = [wrapper, my_cgroup] + singularity_cmd
        proc = subprocess.run(cmd, capture_output=True, text=True, stderr=subprocess.STDOUT)

        print("Reading memory and CPU stats from cgroup")
        create_apptainer_container_stats(my_cgroup, out_dir)

        result = proc.stdout
    else:
        result = Client.execute(
            image=image_to_run,
            command=command,
            options=singularity_options,
            bind=bind_paths
        )

    return result


# Because this is called independently for each file, the same local path can be mounted to multiple volumes
def prepare_volume(filename: Union[str, PurePath], volume_base: Union[str, PurePath]) -> Tuple[Tuple[PurePath, PurePath], str]:
    """
    Makes a file on the local file system accessible within a container by mapping the local (source) path to a new
    container (destination) path and renaming the file to be relative to the destination path.
    The destination path will be a new path relative to the volume_base that includes a hash identifier derived from the
    original filename.
    An example mapped filename looks like '/spras/MG4YPNK/oi1-edges.txt'.
    @param filename: The file on the local file system to map
    @param volume_base: The base directory in the container, which must be an absolute directory
    @return: first returned object is a tuple (source path, destination path) and the second returned object is the
    updated filename relative to the destination path
    """
    base_path = PurePosixPath(volume_base)
    if not base_path.is_absolute():
        raise ValueError(f'Volume base must be an absolute path: {volume_base}')

    if isinstance(filename, PurePath):
        filename = str(filename)

    filename_hash = hash_filename(filename, config.config.hash_length)
    dest = PurePosixPath(base_path, filename_hash)

    abs_filename = Path(filename).resolve()
    container_filename = str(PurePosixPath(dest, abs_filename.name))
    if abs_filename.is_dir():
        dest = PurePosixPath(dest, abs_filename.name)
        src = abs_filename
    else:
        parent = abs_filename.parent
        if parent.as_posix() == '.':
            parent = Path.cwd()
        src = parent

    return (src, dest), container_filename


def run_container_dsub(container: str, command: List[str], volumes: List[Tuple[PurePath, PurePath]], working_dir: str, environment: Optional[dict[str, str]] = None) -> str:
    """
    Runs a command in the Google Cloud using dsub.
    @param container: name of the container in the Google Cloud Container Registry
    @param command: command to run
    @param volumes: a list of volumes to mount where each item is a (source, destination) tuple
    @param working_dir: the working directory in the container
    @param environment: environment variables to set in the container
    @return: path of output from dsub
    """
    if not environment:
        environment = {'SPRAS': 'True'}

    # Dictionary of flags for dsub command
    flags = dict()

    workspace_bucket = os.getenv('WORKSPACE_BUCKET')
    if not workspace_bucket:
        raise RuntimeError("The environment variable 'WORKSPACE_BUCKET' was not specified.")
    # Add path in the workspace bucket and label for dsub command for each volume
    dsub_volumes = [(src, dst, workspace_bucket + str(dst), "INPUT_" + str(i),) for i, (src, dst) in enumerate(volumes)]

    # Prepare command that will be run inside the container for dsub
    container_command = list()
    for item in command:
        # Find if item is volume
        to_replace = [(str(path[1]), "${"+path[3]+'}') for path in dsub_volumes if str(path[1]) in item]
        # Replace volume path with dsub volume path
        if len(to_replace) == 1:
            # Get path that will be replaced
            path = to_replace[0][0]
            # Get dsub input variable that will replace path
            env_variable = to_replace[0][1]
            # Replace path with env_variable
            container_path = item.replace(path, env_variable)
            # Add / if there is no suffix
            if container_path == env_variable:
                container_path = container_path + '/'
            container_command.append(container_path)
        else:
            container_command.append(item)

    # Add a command to copy the volumes to the workspace buckets
    container_command.append(('; cp -rf ' + f'/mnt/data/input/gs/{workspace_bucket}{working_dir}/*' + ' $OUTPUT').replace('gs://', ''))

    # Make the command into a string
    flags['command'] = ' '.join(container_command)
    flags['command'] = "'" + flags['command'] + "'"

    # Push volumes to WORKSPACE_BUCKET
    for src, _dst, gcs_path, _env in dsub_volumes:
        upload_gcs(local_path=str(src), gcs_path=gcs_path, is_dir=True)

    # Prepare flags for dsub command
    flags['image'] = container
    # https://github.com/DataBiosphere/dsub/tree/030589190ca9df85935cf68de556c2fbd4bad30d?tab=readme-ov-file#passing-parameters-to-your-script
    flags['env'] = list(env_to_items(environment))
    flags['input-recursive'] = [vol[3]+'='+vol[2] for vol in dsub_volumes]
    flags['output-recursive'] = "OUTPUT=" + workspace_bucket + working_dir
    flags['logging'] = workspace_bucket + '/dsub/'

    # Create dsub command
    dsub_command = prepare_dsub_cmd(flags)

    # Run dsub as subprocess
    subprocess.run(dsub_command, shell=True)

    # Pull output volumes from WORKSPACE_BUCKET
    for src, _dst, gcs_path, _env in dsub_volumes:
        download_gcs(local_path=str(src), gcs_path=gcs_path, is_dir=True)

    # return location of dsub logs in WORKSPACE_BUCKET
    return 'dsub logs: {logs}'.format(logs=flags['logging'])<|MERGE_RESOLUTION|>--- conflicted
+++ resolved
@@ -132,11 +132,7 @@
 # TODO consider a better default environment variable
 # Follow docker-py's naming conventions (https://docker-py.readthedocs.io/en/stable/containers.html)
 # Technically the argument is an image, not a container, but we use container here.
-<<<<<<< HEAD
-def run_container(framework: str, container_suffix: str, command: List[str], volumes: List[Tuple[PurePath, PurePath]], working_dir: str, environment: Optional[dict[str, str]] = None, network_disabled=False):
-=======
-def run_container(framework: str, container_suffix: str, command: List[str], volumes: List[Tuple[PurePath, PurePath]], working_dir: str, out_dir: str | os.PathLike, environment: Optional[dict[str, str]] = None):
->>>>>>> 0af98f2e
+def run_container(framework: str, container_suffix: str, command: List[str], volumes: List[Tuple[PurePath, PurePath]], working_dir: str, out_dir: str | os.PathLike, environment: Optional[dict[str, str]] = None, network_disabled = False):
     """
     Runs a command in the container using Singularity or Docker
     @param framework: singularity or docker
@@ -144,37 +140,24 @@
     @param command: command to run in the container
     @param volumes: a list of volumes to mount where each item is a (source, destination) tuple
     @param working_dir: the working directory in the container
+    @param out_dir: output directory for the rule's artifacts. Only passed into run_container_singularity for the purpose of profiling.
     @param environment: environment variables to set in the container
-<<<<<<< HEAD
     @param network_disabled: Disables the network on the container. Only works for docker for now. This acts as a 'runtime assertion' that a container works w/o networking.
-=======
-    @param out_dir: output directory for the rule's artifacts. Only passed into run_container_singularity for the purpose of profiling.
->>>>>>> 0af98f2e
     @return: output from Singularity execute or Docker run
     """
     normalized_framework = framework.casefold()
 
     container = config.config.container_prefix + "/" + container_suffix
     if normalized_framework == 'docker':
-<<<<<<< HEAD
         return run_container_docker(container, command, volumes, working_dir, environment, network_disabled)
-    elif normalized_framework == 'singularity':
-        return run_container_singularity(container, command, volumes, working_dir, environment)
-=======
-        return run_container_docker(container, command, volumes, working_dir, environment)
     elif normalized_framework == 'singularity' or normalized_framework == "apptainer":
         return run_container_singularity(container, command, volumes, working_dir, out_dir, environment)
->>>>>>> 0af98f2e
     elif normalized_framework == 'dsub':
         return run_container_dsub(container, command, volumes, working_dir, environment)
     else:
         raise ValueError(f'{framework} is not a recognized container framework. Choose "docker", "dsub", or "singularity".')
 
-<<<<<<< HEAD
-def run_container_and_log(name: str, framework: str, container_suffix: str, command: List[str], volumes: List[Tuple[PurePath, PurePath]], working_dir: str, environment: Optional[dict[str, str]] = None, network_disabled=False):
-=======
-def run_container_and_log(name: str, framework: str, container_suffix: str, command: List[str], volumes: List[Tuple[PurePath, PurePath]], working_dir: str, out_dir: str | os.PathLike, environment: Optional[dict[str, str]] = None):
->>>>>>> 0af98f2e
+def run_container_and_log(name: str, framework: str, container_suffix: str, command: List[str], volumes: List[Tuple[PurePath, PurePath]], working_dir: str, out_dir: str | os.PathLike, environment: Optional[dict[str, str]] = None, network_disabled=False):
     """
     Runs a command in the container using Singularity or Docker with associated pretty printed messages.
     @param name: the display name of the running container for logging purposes
@@ -192,11 +175,7 @@
 
     print('Running {} on container framework "{}" on env {} with command: {}'.format(name, framework, list(env_to_items(environment)), ' '.join(command)), flush=True)
     try:
-<<<<<<< HEAD
-        out = run_container(framework=framework, container_suffix=container_suffix, command=command, volumes=volumes, working_dir=working_dir, environment=environment, network_disabled=network_disabled)
-=======
-        out = run_container(framework=framework, container_suffix=container_suffix, command=command, volumes=volumes, working_dir=working_dir, out_dir=out_dir, environment=environment)
->>>>>>> 0af98f2e
+        out = run_container(framework=framework, container_suffix=container_suffix, command=command, volumes=volumes, working_dir=working_dir, out_dir=out_dir, environment=environment, network_disabled=network_disabled)
         if out is not None:
             if isinstance(out, list):
                 out = ''.join(out)
