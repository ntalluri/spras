from pathlib import Path

from spras.containers import prepare_volume, run_container
from spras.interactome import (
    convert_undirected_to_directed,
    reinsert_direction_col_undirected,
)
from spras.prm import PRM
from spras.util import add_rank_column, raw_pathway_df

__all__ = ['MinCostFlow']

"""
MinCostFlow deals with fully directed graphs
- OR Tools MCF is designed for directed graphs
- when an edge (arc) is added, it has a source and target node, so flow is only allowed to move from source to the target
However, its the directionality it assigns to undirected edges via the flow assignments is not meaningful, so all
edges are currently undirected.

Expected raw input format:
Interactor1  Interactor2   Weight
- the expected raw input file should have node pairs in the 1st and 2nd columns, with the weight in the 3rd column
- it can include repeated and bidirectional edges
"""
class MinCostFlow (PRM):
    required_inputs = ['sources', 'targets', 'edges']

    @staticmethod
    def generate_inputs(data, filename_map):
        """
        Access fields from the dataset and write the required input files
        @param data: dataset
        @param filename_map: a dict mapping file types in the required_inputs to the filename for that type
        """

        # ensures the required input are within the filename_map
        for input_type in MinCostFlow.required_inputs:
            if input_type not in filename_map:
                raise ValueError(f"{input_type} filename is missing")

        # will take the sources and write them to files, and repeats with targets
        for node_type in ['sources', 'targets']:
            nodes = data.request_node_columns([node_type])
            if nodes is None:
                raise ValueError(f'No {node_type} found in the node files')
            # take nodes one column data frame, call sources/ target series
            nodes = nodes.loc[nodes[node_type]]
            # creates with the node type without headers
            nodes.to_csv(filename_map[node_type], index=False, columns=['NODEID'], header=False)

        # create the network of edges
        edges = data.get_interactome()

        # creates the edges files that contains the head and tail nodes and the weights after them
        edges.to_csv(filename_map['edges'], sep='\t', index=False, columns=["Interactor1", "Interactor2", "Weight", "Direction"],
                     header=False)

    @staticmethod
    def run(sources=None, targets=None, edges=None, output_file=None, flow=None, capacity=None, container_framework="docker"):
        """
        Run min cost flow with Docker (or singularity)
        @param sources: input sources (required)
        @param targets: input targets (required)
        @param edges: input network file (required)
        @param output_file: output file name (required)
        @param flow: amount of flow going through the graph (optional)
        @param capacity: amount of capacity allowed on each edge (optional)
        @param container_framework: choose the container runtime framework, currently supports "docker" or "singularity" (optional)
        """

        # ensures that these parameters are required
        if not sources or not targets or not edges or not output_file:
            raise ValueError('Required MinCostFlow arguments are missing')

        # the data files will be mapped within this directory within the container
        work_dir = '/mincostflow'

        # the tuple is for mapping the sources, targets, edges, and output
        volumes = list()

        bind_path, sources_file = prepare_volume(sources, work_dir)
        volumes.append(bind_path)

        bind_path, targets_file = prepare_volume(targets, work_dir)
        volumes.append(bind_path)

        bind_path, edges_file = prepare_volume(edges, work_dir)
        volumes.append(bind_path)

        # Create a prefix for the output filename and ensure the directory exists
        out_dir = Path(output_file).parent
        out_dir.mkdir(parents=True, exist_ok=True)
        bind_path, mapped_out_dir = prepare_volume(str(out_dir), work_dir)
        volumes.append(bind_path)
        mapped_out_prefix = mapped_out_dir + '/out'

        # Makes the Python command to run within in the container
        command = ['python',
                    '/MinCostFlow/minCostFlow.py',
                    '--sources_file', sources_file,
                    '--targets_file', targets_file,
                    '--edges_file', edges_file,
                    '--output', mapped_out_prefix]

        # Optional arguments (extend the command if available)
        if flow is not None:
            command.extend(['--flow', str(flow)])
        if capacity is not None:
            command.extend(['--capacity', str(capacity)])

        # choosing to run in docker or singularity container
        container_suffix = "mincostflow:v2"

        # constructs a docker run call
        out = run_container(container_framework,
                            container_suffix,
                            command,
                            volumes,
                            work_dir)
        print(out)

        # Check the output of the container
        out_dir_content = sorted(out_dir.glob('*.sif'))
        # Expected behavior is that one output network is created
        if len(out_dir_content) == 1:
            output_edges = out_dir_content[0]
            output_edges.rename(output_file)
        # Never expect to reach this case
        elif len(out_dir_content) > 1:
            raise RuntimeError('MinCostFlow produced multiple output networks')
        # This case occurs if there are errors such as too much flow
        else:
            raise RuntimeError('MinCostFlow did not produce an output network')

    @staticmethod
    def parse_output(raw_pathway_file, standardized_pathway_file):
        """
        Convert a predicted pathway into the universal format

        Although the algorithm constructs a directed network, the resulting network is treated as undirected.
        This is because the flow within the network doesn't imply causal relationships between nodes.
        The primary goal of the algorithm is node identification, not the identification of directional edges.

        @param raw_pathway_file: pathway file produced by an algorithm's run function
        @param standardized_pathway_file: the same pathway written in the universal format
        """

<<<<<<< HEAD
        df = pd.read_csv(raw_pathway_file, sep='\t', header=None)
        df = add_rank_column(df)
        df.to_csv(standardized_pathway_file, header=True, index=False, sep='\t')
=======
        df = raw_pathway_df(raw_pathway_file, sep='\t', header=None)
        if not df.empty:
            df = add_rank_column(df)
            # TODO update MinCostFlow version to support mixed graphs
            # Currently directed edges in the input will be converted to undirected edges in the output
            df = reinsert_direction_col_undirected(df)
            df.columns = ['Node1', 'Node2', 'Rank', "Direction"]
        df.to_csv(standardized_pathway_file, header=True, index=False, sep='\t')
>>>>>>> c0d7fa5f
<|MERGE_RESOLUTION|>--- conflicted
+++ resolved
@@ -50,6 +50,9 @@
 
         # create the network of edges
         edges = data.get_interactome()
+
+        # Format network edges
+        edges = convert_undirected_to_directed(edges)
 
         # creates the edges files that contains the head and tail nodes and the weights after them
         edges.to_csv(filename_map['edges'], sep='\t', index=False, columns=["Interactor1", "Interactor2", "Weight", "Direction"],
@@ -145,17 +148,8 @@
         @param standardized_pathway_file: the same pathway written in the universal format
         """
 
-<<<<<<< HEAD
-        df = pd.read_csv(raw_pathway_file, sep='\t', header=None)
-        df = add_rank_column(df)
-        df.to_csv(standardized_pathway_file, header=True, index=False, sep='\t')
-=======
         df = raw_pathway_df(raw_pathway_file, sep='\t', header=None)
         if not df.empty:
             df = add_rank_column(df)
-            # TODO update MinCostFlow version to support mixed graphs
-            # Currently directed edges in the input will be converted to undirected edges in the output
-            df = reinsert_direction_col_undirected(df)
             df.columns = ['Node1', 'Node2', 'Rank', "Direction"]
-        df.to_csv(standardized_pathway_file, header=True, index=False, sep='\t')
->>>>>>> c0d7fa5f
+        df.to_csv(standardized_pathway_file, header=True, index=False, sep='\t')