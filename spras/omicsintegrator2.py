from pathlib import Path

import pandas as pd

from spras.containers import prepare_volume, run_container_and_log
from spras.dataset import Dataset
from spras.interactome import reinsert_direction_col_undirected
from spras.prm import PRM
from spras.util import add_rank_column, duplicate_edges

__all__ = ['OmicsIntegrator2']

"""
Omics Integrator 2 will construct a fully undirected graph from the provided input file
- in the algorithm, it uses nx.Graph() objects, which are undirected
- uses the pcst_fast solver which supports undirected graphs

Expected raw input format:
Interactor1   Interactor2   Weight
- the expected raw input file should have node pairs in the 1st and 2nd columns, with a weight in the 3rd column
- it can include repeated and bidirectional edges
"""
class OmicsIntegrator2(PRM):
    required_inputs = ['prizes', 'edges']
    # OI2 does not have a specific paper. Instead, we link to the OI1 paper.
    dois = ["10.1371/journal.pcbi.1004879"]

    def generate_inputs(data: Dataset, filename_map):
        """
        Access fields from the dataset and write the required input files.
        Automatically converts edge weights to edge costs.
        @param data: dataset
        @param filename_map: a dict mapping file types in the required_inputs to the filename for that type
        """
        OmicsIntegrator2.validate_required_inputs(filename_map)

        if data.contains_node_columns('prize'):
            # NODEID is always included in the node table
            node_df = data.get_node_columns(['prize'])
        elif data.contains_node_columns(['sources', 'targets']):
            # If there aren't prizes but are sources and targets, make prizes based on them
            node_df = data.get_node_columns(['sources', 'targets'])
            node_df.loc[node_df['sources']==True, 'prize'] = 1.0
            node_df.loc[node_df['targets']==True, 'prize'] = 1.0
        else:
            raise ValueError("Omics Integrator 2 requires node prizes or sources and targets")

        # Omics Integrator already gives warnings for strange prize values, so we won't here
        node_df.to_csv(filename_map['prizes'], sep='\t', index=False, columns=['NODEID', 'prize'], header=['name','prize'])

        # Create network file
        edges_df = data.get_interactome()

        # Format network file
        # edges_df = convert_directed_to_undirected(edges_df)
        # - technically this can be called but since we don't use the column and based on what the function does, it is not truly needed

        # We'll have to update this when we make iteractomes more proper, but for now
        # assume we always get a weight and turn it into a cost.
        # use the same approach as OmicsIntegrator2 by adding half the max cost as the base cost.
        # if everything is less than 1 assume that these are confidences and set the max to 1
        edges_df['cost'] = (max(edges_df['Weight'].max(), 1.0)*1.5) - edges_df['Weight']
        edges_df.to_csv(filename_map['edges'], sep='\t', index=False, columns=['Interactor1', 'Interactor2', 'cost'],
                        header=['protein1', 'protein2', 'cost'])

    # TODO add parameter validation
    # TODO add reasonable default values
    @staticmethod
    def run(edges=None, prizes=None, output_file=None, w=None, b=None, g=None, noise=None, noisy_edges=None,
            random_terminals=None, dummy_mode=None, seed=None, container_framework="docker"):
        """
        Run Omics Integrator 2 in the Docker image with the provided parameters.
        Only the .tsv output file is retained and then renamed.
        All other output files are deleted.
        @param output_file: the name of the output file, which will overwrite any existing file with this name
        @param w: Omega: the weight of the edges connecting the dummy node to the nodes selected by dummyMode (default: 5)
        @param b: Beta: scaling factor of prizes (default: 1)
        @param g: Gamma: multiplicative edge penalty from degree of endpoints (default: 3)
        @param noise: Standard Deviation of the gaussian noise added to edges in Noisy Edges Randomizations.
        @param noisy_edges: An integer specifying how many times to add noise to the given edge values and re-run.
        @param random_terminals: An integer specifying how many times to apply your given prizes to random nodes in the interactome and re-run
        @param dummy_mode: Tells the program which nodes in the interactome to connect the dummy node to. (default: terminals)
            "terminals" = connect to all terminals
            "others" = connect to all nodes except for terminals
            "all" = connect to all nodes in the interactome.
        @param seed: The random seed to use for this run.
        @param container_framework: choose the container runtime framework, currently supports "docker" or "singularity" (optional)
        """
        if edges is None or prizes is None or output_file is None:
            raise ValueError('Required Omics Integrator 2 arguments are missing')

        work_dir = '/spras'

        # Each volume is a tuple (src, dest)
        volumes = list()

        bind_path, edge_file = prepare_volume(edges, work_dir)
        volumes.append(bind_path)

        bind_path, prize_file = prepare_volume(prizes, work_dir)
        volumes.append(bind_path)

        out_dir = Path(output_file).parent
        # Omics Integrator 2 requires that the output directory exist
        out_dir.mkdir(parents=True, exist_ok=True)
        bind_path, mapped_out_dir = prepare_volume(out_dir, work_dir)
        volumes.append(bind_path)

        command = ['OmicsIntegrator', '-e', edge_file, '-p', prize_file,
                   '-o', mapped_out_dir, '--filename', 'oi2']

        # Add optional arguments
        if w is not None:
            command.extend(['-w', str(w)])
        if b is not None:
            command.extend(['-b', str(b)])
        if g is not None:
            command.extend(['-g', str(g)])
        if noise is not None:
            command.extend(['-noise', str(noise)])
        if noisy_edges is not None:
            command.extend(['--noisy_edges', str(noisy_edges)])
        if random_terminals is not None:
            command.extend(['--random_terminals', str(random_terminals)])
        if dummy_mode is not None:
            # This argument does not follow the other naming conventions
            command.extend(['--dummyMode', str(dummy_mode)])
        if seed is not None:
            command.extend(['--seed', str(seed)])

        container_suffix = "omics-integrator-2:v2"
        run_container_and_log('Omics Integrator 2',
                             container_framework,
                             container_suffix,
                             command,
                             volumes,
                             work_dir,
<<<<<<< HEAD
                             network_disabled=True)
=======
                             out_dir)
>>>>>>> 0af98f2e

        # TODO do we want to retain other output files?
        # TODO if deleting other output files, write them all to a tmp directory and copy
        # the desired output file instead of using glob to delete files from the actual output directory
        # Rename the primary output file to match the desired output filename
        Path(output_file).unlink(missing_ok=True)
        output_tsv = Path(out_dir, 'oi2.tsv')
        output_tsv.rename(output_file)
        # Remove the other output files
        for oi2_output in out_dir.glob('*.html'):
            oi2_output.unlink(missing_ok=True)

    @staticmethod
    def parse_output(raw_pathway_file, standardized_pathway_file, params):
        """
        Convert a predicted pathway into the universal format
        @param raw_pathway_file: pathway file produced by an algorithm's run function
        @param standardized_pathway_file: the same pathway written in the universal format
        """
        # OmicsIntegrator2 returns a single line file if no network is found
        num_lines = sum(1 for line in open(raw_pathway_file))
        # OmicsIntegrator2 has corrupted output; list of correct column names
        sorted_correct_column_names = ['cost', 'in_solution', 'protein1', 'protein2'] # the order of edge attributes in the NetworkX graph is not guaranteed.

        if num_lines < 2:
            df = pd.DataFrame(columns=['Node1', 'Node2', 'Rank', 'Direction'])
        else:
            df = pd.read_csv(raw_pathway_file, sep='\t', header=0)
            if sorted(df.columns) == sorted_correct_column_names: # if column header names are all correct
                df = df[df['in_solution'] == True]  # the 'in_solution' column exists when the forest is not empty.
                df = df.take([0, 1], axis=1) # the first two columns in the df will be 'protein1' and 'protein2', followed by the edge attributes.
                df = add_rank_column(df)
                df = reinsert_direction_col_undirected(df)
                df.columns = ['Node1', 'Node2', 'Rank', "Direction"]
            else: # corrupted data
                df = pd.DataFrame(columns=['Node1', 'Node2', 'Rank', 'Direction'])

            df, has_duplicates = duplicate_edges(df)
            if has_duplicates:
                print(f"Duplicate edges were removed from {raw_pathway_file}")

        df.to_csv(standardized_pathway_file, header=True, index=False, sep='\t')<|MERGE_RESOLUTION|>--- conflicted
+++ resolved
@@ -135,11 +135,8 @@
                              command,
                              volumes,
                              work_dir,
-<<<<<<< HEAD
+                             out_dir
                              network_disabled=True)
-=======
-                             out_dir)
->>>>>>> 0af98f2e
 
         # TODO do we want to retain other output files?
         # TODO if deleting other output files, write them all to a tmp directory and copy
