--- conflicted
+++ resolved
@@ -119,22 +119,13 @@
             command.extend(['--seed', str(seed)])
 
         container_suffix = "omics-integrator-2:v2"
-<<<<<<< HEAD
-        out = run_container(container_framework,
-                            container_suffix,
-                            command,
-                            volumes,
-                            work_dir,
-                            network_disabled=True)
-        print(out)
-=======
         run_container_and_log('Omics Integrator 2',
                              container_framework,
                              container_suffix,
                              command,
                              volumes,
-                             work_dir)
->>>>>>> 8278f173
+                             work_dir,
+                             network_disabled=True)
 
         # TODO do we want to retain other output files?
         # TODO if deleting other output files, write them all to a tmp directory and copy
